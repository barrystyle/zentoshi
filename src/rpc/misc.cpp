// Copyright (c) 2010 Satoshi Nakamoto
// Copyright (c) 2009-2015 The Bitcoin Core developers
// Copyright (c) 2014-2019 The Dash Core developers
// Distributed under the MIT software license, see the accompanying
// file COPYING or http://www.opensource.org/licenses/mit-license.php.

#include <crypto/ripemd160.h>
#include <key_io.h>
#include <httpserver.h>
<<<<<<< HEAD
#include <masternode/masternode-sync.h>
=======
>>>>>>> 178a8346
#include <outputtype.h>
#include <rpc/blockchain.h>
#include <rpc/server.h>
#include <rpc/util.h>
#include <script/descriptor.h>
<<<<<<< HEAD
#include <spork.h>
#include <util/system.h>
#include <util/strencodings.h>
#include <util/validation.h>
#include <wallet/wallet.h>
#include <wallet/rpcwallet.h>
=======
#include <util/system.h>
#include <util/strencodings.h>
#include <util/validation.h>
>>>>>>> 178a8346

#include <stdint.h>
#include <tuple>
#ifdef HAVE_MALLOC_INFO
#include <malloc.h>
#endif

#include <univalue.h>

extern int64_t nLastCoinStakeSearchInterval;

class CWallet;

/*
    Used for updating/reading spork settings on the network
*/
UniValue spork(const JSONRPCRequest& request)
{
    if (request.params.size() == 1) {
        // basic mode, show info
        std:: string strCommand = request.params[0].get_str();
        if (strCommand == "show") {
            UniValue ret(UniValue::VOBJ);
            for (const auto& sporkDef : sporkDefs) {
                ret.pushKV(sporkDef.name, sporkManager.GetSporkValue(sporkDef.sporkId));
            }
            return ret;
        } else if(strCommand == "active"){
            UniValue ret(UniValue::VOBJ);
            for (const auto& sporkDef : sporkDefs) {
                ret.pushKV(sporkDef.name, sporkManager.IsSporkActive(sporkDef.sporkId));
            }
            return ret;
        }
    }

    if (request.fHelp || request.params.size() != 2) {
        // default help, for basic mode
        throw std::runtime_error(
            "spork \"command\"\n"
            "\nShows information about current state of sporks\n"
            "\nArguments:\n"
            "1. \"command\"                     (string, required) 'show' to show all current spork values, 'active' to show which sporks are active\n"
            "\nResult:\n"
            "For 'show':\n"
            "{\n"
            "  \"SPORK_NAME\" : spork_value,    (number) The value of the specific spork with the name SPORK_NAME\n"
            "  ...\n"
            "}\n"
            "For 'active':\n"
            "{\n"
            "  \"SPORK_NAME\" : true|false,     (boolean) 'true' for time-based sporks if spork is active and 'false' otherwise\n"
            "  ...\n"
            "}\n"
            "\nExamples:\n"
            + HelpExampleCli("spork", "show")
            + HelpExampleRpc("spork", "\"show\""));
    } else {
        // advanced mode, update spork values
        SporkId nSporkID = sporkManager.GetSporkIDByName(request.params[0].get_str());
        if(nSporkID == SPORK_INVALID)
            throw JSONRPCError(RPC_INVALID_PARAMETER, "Invalid spork name");

        if (!g_connman)
            throw JSONRPCError(RPC_CLIENT_P2P_DISABLED, "Error: Peer-to-peer functionality missing or disabled");

        // SPORK VALUE
        int64_t nValue = request.params[1].get_int64();

        //broadcast new spork
        if(sporkManager.UpdateSpork(nSporkID, nValue, *g_connman)){
            return "success";
        } else {
            throw std::runtime_error(
                "spork \"name\" value\n"
                "\nUpdate the value of the specific spork. Requires \"-sporkkey\" to be set to sign the message.\n"
                "\nArguments:\n"
                "1. \"name\"              (string, required) The name of the spork to update\n"
                "2. value               (number, required) The new desired value of the spork\n"
                "\nResult:\n"
                "  result               (string) \"success\" if spork value was updated or this help otherwise\n"
                "\nExamples:\n"
                + HelpExampleCli("spork", "SPORK_2_INSTANTSEND_ENABLED 4070908800")
                + HelpExampleRpc("spork", "\"SPORK_2_INSTANTSEND_ENABLED\", 4070908800"));
        }
    }

}

UniValue mnsync(const JSONRPCRequest& request)
{
<<<<<<< HEAD
    if (request.fHelp || request.params.size() != 1)
        throw std::runtime_error(
            "mnsync [status|next|reset]\n"
            "Returns the sync status, updates to the next step or resets it entirely.\n"
        );

    std::string strMode = request.params[0].get_str();

    if(strMode == "status") {
        UniValue objStatus(UniValue::VOBJ);
        objStatus.pushKV("AssetID", masternodeSync.GetAssetID());
        objStatus.pushKV("AssetName", masternodeSync.GetAssetName());
        objStatus.pushKV("AssetStartTime", masternodeSync.GetAssetStartTime());
        objStatus.pushKV("Attempt", masternodeSync.GetAttempt());
        objStatus.pushKV("IsBlockchainSynced", masternodeSync.IsBlockchainSynced());
        objStatus.pushKV("IsSynced", masternodeSync.IsSynced());
        objStatus.pushKV("IsFailed", masternodeSync.IsFailed());
        return objStatus;
    }

    if(strMode == "next")
    {
        masternodeSync.SwitchToNextAsset(*g_connman);
        return "sync updated to " + masternodeSync.GetAssetName();
    }

    if(strMode == "reset")
    {
        masternodeSync.Reset();
        masternodeSync.SwitchToNextAsset(*g_connman);
        return "success";
    }
    return "failure";
}

static UniValue validateaddress(const JSONRPCRequest& request)
{
=======
>>>>>>> 178a8346
            RPCHelpMan{"validateaddress",
                "\nReturn information about the given bitcoin address.\n",
                {
                    {"address", RPCArg::Type::STR, RPCArg::Optional::NO, "The bitcoin address to validate"},
                },
                RPCResult{
            "{\n"
            "  \"isvalid\" : true|false,       (boolean) If the address is valid or not. If not, this is the only property returned.\n"
            "  \"address\" : \"address\",        (string) The bitcoin address validated\n"
            "  \"scriptPubKey\" : \"hex\",       (string) The hex-encoded scriptPubKey generated by the address\n"
            "  \"isscript\" : true|false,      (boolean) If the key is a script\n"
            "  \"iswitness\" : true|false,     (boolean) If the address is a witness address\n"
            "  \"witness_version\" : version   (numeric, optional) The version number of the witness program\n"
            "  \"witness_program\" : \"hex\"     (string, optional) The hex value of the witness program\n"
            "}\n"
                },
                RPCExamples{
                    HelpExampleCli("validateaddress", "\"1PSSGeFHDnKNxiEyFrD1wcEaHr9hrQDDWc\"")
            + HelpExampleRpc("validateaddress", "\"1PSSGeFHDnKNxiEyFrD1wcEaHr9hrQDDWc\"")
                },
            }.Check(request);

    CTxDestination dest = DecodeDestination(request.params[0].get_str());
    bool isValid = IsValidDestination(dest);

    UniValue ret(UniValue::VOBJ);
    ret.pushKV("isvalid", isValid);
    if (isValid)
    {
        std::string currentAddress = EncodeDestination(dest);
        ret.pushKV("address", currentAddress);

        CScript scriptPubKey = GetScriptForDestination(dest);
        ret.pushKV("scriptPubKey", HexStr(scriptPubKey.begin(), scriptPubKey.end()));

        UniValue detail = DescribeAddress(dest);
        ret.pushKVs(detail);
    }
    return ret;
}

static UniValue createmultisig(const JSONRPCRequest& request)
{
            RPCHelpMan{"createmultisig",
                "\nCreates a multi-signature address with n signature of m keys required.\n"
                "It returns a json object with the address and redeemScript.\n",
                {
                    {"nrequired", RPCArg::Type::NUM, RPCArg::Optional::NO, "The number of required signatures out of the n keys."},
                    {"keys", RPCArg::Type::ARR, RPCArg::Optional::NO, "A json array of hex-encoded public keys.",
                        {
                            {"key", RPCArg::Type::STR_HEX, RPCArg::Optional::OMITTED, "The hex-encoded public key"},
                        }},
                    {"address_type", RPCArg::Type::STR, /* default */ "legacy", "The address type to use. Options are \"legacy\", \"p2sh-segwit\", and \"bech32\"."},
                },
                RPCResult{
            "{\n"
            "  \"address\":\"multisigaddress\",  (string) The value of the new multisig address.\n"
            "  \"redeemScript\":\"script\"       (string) The string value of the hex-encoded redemption script.\n"
            "}\n"
                },
                RPCExamples{
            "\nCreate a multisig address from 2 public keys\n"
            + HelpExampleCli("createmultisig", "2 \"[\\\"03789ed0bb717d88f7d321a368d905e7430207ebbd82bd342cf11ae157a7ace5fd\\\",\\\"03dbc6764b8884a92e871274b87583e6d5c2a58819473e17e107ef3f6aa5a61626\\\"]\"") +
            "\nAs a JSON-RPC call\n"
            + HelpExampleRpc("createmultisig", "2, \"[\\\"03789ed0bb717d88f7d321a368d905e7430207ebbd82bd342cf11ae157a7ace5fd\\\",\\\"03dbc6764b8884a92e871274b87583e6d5c2a58819473e17e107ef3f6aa5a61626\\\"]\"")
                },
            }.Check(request);

    int required = request.params[0].get_int();

    // Get the public keys
    const UniValue& keys = request.params[1].get_array();
    std::vector<CPubKey> pubkeys;
    for (unsigned int i = 0; i < keys.size(); ++i) {
        if (IsHex(keys[i].get_str()) && (keys[i].get_str().length() == 66 || keys[i].get_str().length() == 130)) {
            pubkeys.push_back(HexToPubKey(keys[i].get_str()));
        } else {
            throw JSONRPCError(RPC_INVALID_ADDRESS_OR_KEY, strprintf("Invalid public key: %s\n.", keys[i].get_str()));
        }
    }

    // Get the output type
    OutputType output_type = OutputType::LEGACY;
    if (!request.params[2].isNull()) {
        if (!ParseOutputType(request.params[2].get_str(), output_type)) {
            throw JSONRPCError(RPC_INVALID_ADDRESS_OR_KEY, strprintf("Unknown address type '%s'", request.params[2].get_str()));
        }
    }

    // Construct using pay-to-script-hash:
    FillableSigningProvider keystore;
    CScript inner;
    const CTxDestination dest = AddAndGetMultisigDestination(required, pubkeys, output_type, keystore, inner);

    UniValue result(UniValue::VOBJ);
    result.pushKV("address", EncodeDestination(dest));
    result.pushKV("redeemScript", HexStr(inner.begin(), inner.end()));

    return result;
}

UniValue getdescriptorinfo(const JSONRPCRequest& request)
{
            RPCHelpMan{"getdescriptorinfo",
            {"\nAnalyses a descriptor.\n"},
            {
                {"descriptor", RPCArg::Type::STR, RPCArg::Optional::NO, "The descriptor."},
            },
            RPCResult{
            "{\n"
            "  \"descriptor\" : \"desc\",         (string) The descriptor in canonical form, without private keys\n"
            "  \"checksum\" : \"chksum\",         (string) The checksum for the input descriptor\n"
            "  \"isrange\" : true|false,        (boolean) Whether the descriptor is ranged\n"
            "  \"issolvable\" : true|false,     (boolean) Whether the descriptor is solvable\n"
            "  \"hasprivatekeys\" : true|false, (boolean) Whether the input descriptor contained at least one private key\n"
            "}\n"
            },
            RPCExamples{
                "Analyse a descriptor\n" +
                HelpExampleCli("getdescriptorinfo", "\"wpkh([d34db33f/84h/0h/0h]0279be667ef9dcbbac55a06295Ce870b07029Bfcdb2dce28d959f2815b16f81798)\"")
            }}.Check(request);

    RPCTypeCheck(request.params, {UniValue::VSTR});

    FlatSigningProvider provider;
    std::string error;
    auto desc = Parse(request.params[0].get_str(), provider, error);
    if (!desc) {
        throw JSONRPCError(RPC_INVALID_ADDRESS_OR_KEY, error);
    }

    UniValue result(UniValue::VOBJ);
    result.pushKV("descriptor", desc->ToString());
    result.pushKV("checksum", GetDescriptorChecksum(request.params[0].get_str()));
    result.pushKV("isrange", desc->IsRange());
    result.pushKV("issolvable", desc->IsSolvable());
    result.pushKV("hasprivatekeys", provider.keys.size() > 0);
    return result;
}

UniValue deriveaddresses(const JSONRPCRequest& request)
{
            RPCHelpMan{"deriveaddresses",
            {"\nDerives one or more addresses corresponding to an output descriptor.\n"
            "Examples of output descriptors are:\n"
            "    pkh(<pubkey>)                        P2PKH outputs for the given pubkey\n"
            "    wpkh(<pubkey>)                       Native segwit P2PKH outputs for the given pubkey\n"
            "    sh(multi(<n>,<pubkey>,<pubkey>,...)) P2SH-multisig outputs for the given threshold and pubkeys\n"
            "    raw(<hex script>)                    Outputs whose scriptPubKey equals the specified hex scripts\n"
            "\nIn the above, <pubkey> either refers to a fixed public key in hexadecimal notation, or to an xpub/xprv optionally followed by one\n"
            "or more path elements separated by \"/\", where \"h\" represents a hardened child key.\n"
            "For more information on output descriptors, see the documentation in the doc/descriptors.md file.\n"},
            {
                {"descriptor", RPCArg::Type::STR, RPCArg::Optional::NO, "The descriptor."},
                {"range", RPCArg::Type::RANGE, RPCArg::Optional::OMITTED_NAMED_ARG, "If a ranged descriptor is used, this specifies the end or the range (in [begin,end] notation) to derive."},
            },
            RPCResult{
                "[ address ] (array) the derived addresses\n"
            },
            RPCExamples{
                "First three native segwit receive addresses\n" +
                HelpExampleCli("deriveaddresses", "\"wpkh([d34db33f/84h/0h/0h]xpub6DJ2dNUysrn5Vt36jH2KLBT2i1auw1tTSSomg8PhqNiUtx8QX2SvC9nrHu81fT41fvDUnhMjEzQgXnQjKEu3oaqMSzhSrHMxyyoEAmUHQbY/0/*)#cjjspncu\" \"[0,2]\"")
            }}.Check(request);

    RPCTypeCheck(request.params, {UniValue::VSTR, UniValueType()}); // Range argument is checked later
    const std::string desc_str = request.params[0].get_str();

    int64_t range_begin = 0;
    int64_t range_end = 0;

    if (request.params.size() >= 2 && !request.params[1].isNull()) {
        std::tie(range_begin, range_end) = ParseDescriptorRange(request.params[1]);
    }

    FlatSigningProvider key_provider;
    std::string error;
    auto desc = Parse(desc_str, key_provider, error, /* require_checksum = */ true);
    if (!desc) {
        throw JSONRPCError(RPC_INVALID_ADDRESS_OR_KEY, error);
    }

    if (!desc->IsRange() && request.params.size() > 1) {
        throw JSONRPCError(RPC_INVALID_PARAMETER, "Range should not be specified for an un-ranged descriptor");
    }

    if (desc->IsRange() && request.params.size() == 1) {
        throw JSONRPCError(RPC_INVALID_PARAMETER, "Range must be specified for a ranged descriptor");
    }

    UniValue addresses(UniValue::VARR);

    for (int i = range_begin; i <= range_end; ++i) {
        FlatSigningProvider provider;
        std::vector<CScript> scripts;
        if (!desc->Expand(i, key_provider, scripts, provider)) {
            throw JSONRPCError(RPC_INVALID_ADDRESS_OR_KEY, strprintf("Cannot derive script without private keys"));
        }

        for (const CScript &script : scripts) {
            CTxDestination dest;
            if (!ExtractDestination(script, dest)) {
                throw JSONRPCError(RPC_INVALID_ADDRESS_OR_KEY, strprintf("Descriptor does not have a corresponding address"));
            }

            addresses.push_back(EncodeDestination(dest));
        }
    }

    // This should not be possible, but an assert seems overkill:
    if (addresses.empty()) {
        throw JSONRPCError(RPC_MISC_ERROR, "Unexpected empty result");
    }

    return addresses;
}

static UniValue verifymessage(const JSONRPCRequest& request)
{
            RPCHelpMan{"verifymessage",
                "\nVerify a signed message\n",
                {
                    {"address", RPCArg::Type::STR, RPCArg::Optional::NO, "The bitcoin address to use for the signature."},
                    {"signature", RPCArg::Type::STR, RPCArg::Optional::NO, "The signature provided by the signer in base 64 encoding (see signmessage)."},
                    {"message", RPCArg::Type::STR, RPCArg::Optional::NO, "The message that was signed."},
                },
                RPCResult{
            "true|false   (boolean) If the signature is verified or not.\n"
                },
                RPCExamples{
            "\nUnlock the wallet for 30 seconds\n"
            + HelpExampleCli("walletpassphrase", "\"mypassphrase\" 30") +
            "\nCreate the signature\n"
            + HelpExampleCli("signmessage", "\"1D1ZrZNe3JUo7ZycKEYQQiQAWd9y54F4XX\" \"my message\"") +
            "\nVerify the signature\n"
            + HelpExampleCli("verifymessage", "\"1D1ZrZNe3JUo7ZycKEYQQiQAWd9y54F4XX\" \"signature\" \"my message\"") +
            "\nAs a JSON-RPC call\n"
            + HelpExampleRpc("verifymessage", "\"1D1ZrZNe3JUo7ZycKEYQQiQAWd9y54F4XX\", \"signature\", \"my message\"")
                },
            }.Check(request);

    LOCK(cs_main);

    std::string strAddress  = request.params[0].get_str();
    std::string strSign     = request.params[1].get_str();
    std::string strMessage  = request.params[2].get_str();

    CTxDestination destination = DecodeDestination(strAddress);
    if (!IsValidDestination(destination)) {
        throw JSONRPCError(RPC_TYPE_ERROR, "Invalid address");
    }

    const PKHash *pkhash = boost::get<PKHash>(&destination);
    if (!pkhash) {
        throw JSONRPCError(RPC_TYPE_ERROR, "Address does not refer to key");
    }

    bool fInvalid = false;
    std::vector<unsigned char> vchSig = DecodeBase64(strSign.c_str(), &fInvalid);

    if (fInvalid)
        throw JSONRPCError(RPC_INVALID_ADDRESS_OR_KEY, "Malformed base64 encoding");

    CHashWriter ss(SER_GETHASH, 0);
    ss << strMessageMagic;
    ss << strMessage;

    CPubKey pubkey;
    CPubKey::InputScriptType inputScriptType;
    if (!pubkey.RecoverCompact(ss.GetHash(), vchSig, inputScriptType))
        return false;

    return (pubkey.GetID() == *pkhash);
}

static UniValue signmessagewithprivkey(const JSONRPCRequest& request)
{
<<<<<<< HEAD
    RPCHelpMan{"signmessagewithprivkey",
        "\nSign a message with the private key of an address\n",
        {
            {"privkey", RPCArg::Type::STR, RPCArg::Optional::NO, "The private key to sign the message with."},
            {"message", RPCArg::Type::STR, RPCArg::Optional::NO, "The message to create a signature of."},
        },
        RPCResult{
        "\"signature\"          (string) The signature of the message encoded in base 64\n"
=======
            RPCHelpMan{"signmessagewithprivkey",
                "\nSign a message with the private key of an address\n",
                {
                    {"privkey", RPCArg::Type::STR, RPCArg::Optional::NO, "The private key to sign the message with."},
                    {"message", RPCArg::Type::STR, RPCArg::Optional::NO, "The message to create a signature of."},
                },
                RPCResult{
            "\"signature\"          (string) The signature of the message encoded in base 64\n"
>>>>>>> 178a8346
                },
                RPCExamples{
        "\nCreate the signature\n"
        + HelpExampleCli("signmessagewithprivkey", "\"privkey\" \"my message\"") +
        "\nVerify the signature\n"
            + HelpExampleCli("verifymessage", "\"1D1ZrZNe3JUo7ZycKEYQQiQAWd9y54F4XX\" \"signature\" \"my message\"") +
            "\nAs a JSON-RPC call\n"
<<<<<<< HEAD
        + HelpExampleRpc("signmessagewithprivkey", "\"privkey\", \"my message\"")
            },
        }.Check(request);
=======
            + HelpExampleRpc("signmessagewithprivkey", "\"privkey\", \"my message\"")
                },
            }.Check(request);
>>>>>>> 178a8346

    std::string strPrivkey = request.params[0].get_str();
    std::string strMessage = request.params[1].get_str();

    CKey key = DecodeSecret(strPrivkey);
    if (!key.IsValid()) {
        throw JSONRPCError(RPC_INVALID_ADDRESS_OR_KEY, "Invalid private key");
    }

    CHashWriter ss(SER_GETHASH, 0);
    ss << strMessageMagic;
    ss << strMessage;

    std::vector<unsigned char> vchSig;
    if (!key.SignCompact(ss.GetHash(), vchSig))
        throw JSONRPCError(RPC_INVALID_ADDRESS_OR_KEY, "Sign failed");

    return EncodeBase64(vchSig.data(), vchSig.size());
}

static UniValue setmocktime(const JSONRPCRequest& request)
{
<<<<<<< HEAD
    RPCHelpMan{"setmocktime",
        "\nSet the local time to given timestamp (-regtest only)\n",
        {
            {"timestamp", RPCArg::Type::NUM, RPCArg::Optional::NO, "Unix seconds-since-epoch timestamp\n"
    "   Pass 0 to go back to using the system time."},
        },
        RPCResults{},
        RPCExamples{""},
    }.Check(request);
=======
            RPCHelpMan{"setmocktime",
                "\nSet the local time to given timestamp (-regtest only)\n",
                {
                    {"timestamp", RPCArg::Type::NUM, RPCArg::Optional::NO, "Unix seconds-since-epoch timestamp\n"
            "   Pass 0 to go back to using the system time."},
                },
                RPCResults{},
                RPCExamples{""},
            }.Check(request);
>>>>>>> 178a8346

    if (!Params().MineBlocksOnDemand())
        throw std::runtime_error("setmocktime for regression testing (-regtest mode) only");

    // For now, don't change mocktime if we're in the middle of validation, as
    // this could have an effect on mempool time-based eviction, as well as
    // IsCurrentForFeeEstimation() and IsInitialBlockDownload().
    // TODO: figure out the right way to synchronize around mocktime, and
    // ensure all call sites of GetTime() are accessing this safely.
    LOCK(cs_main);

    RPCTypeCheck(request.params, {UniValue::VNUM});
    SetMockTime(request.params[0].get_int64());

    return NullUniValue;
}

static UniValue RPCLockedMemoryInfo()
{
    LockedPool::Stats stats = LockedPoolManager::Instance().stats();
    UniValue obj(UniValue::VOBJ);
    obj.pushKV("used", uint64_t(stats.used));
    obj.pushKV("free", uint64_t(stats.free));
    obj.pushKV("total", uint64_t(stats.total));
    obj.pushKV("locked", uint64_t(stats.locked));
    obj.pushKV("chunks_used", uint64_t(stats.chunks_used));
    obj.pushKV("chunks_free", uint64_t(stats.chunks_free));
    return obj;
}

#ifdef HAVE_MALLOC_INFO
static std::string RPCMallocInfo()
{
    char *ptr = nullptr;
    size_t size = 0;
    FILE *f = open_memstream(&ptr, &size);
    if (f) {
        malloc_info(0, f);
        fclose(f);
        if (ptr) {
            std::string rv(ptr, size);
            free(ptr);
            return rv;
        }
    }
    return "";
}
#endif

static UniValue getmemoryinfo(const JSONRPCRequest& request)
{
    /* Please, avoid using the word "pool" here in the RPC interface or help,
     * as users will undoubtedly confuse it with the other "memory pool"
     */
            RPCHelpMan{"getmemoryinfo",
                "Returns an object containing information about memory usage.\n",
                {
                    {"mode", RPCArg::Type::STR, /* default */ "\"stats\"", "determines what kind of information is returned.\n"
            "  - \"stats\" returns general statistics about memory usage in the daemon.\n"
            "  - \"mallocinfo\" returns an XML string describing low-level heap state (only available if compiled with glibc 2.10+)."},
                },
                {
                    RPCResult{"mode \"stats\"",
            "{\n"
            "  \"locked\": {               (json object) Information about locked memory manager\n"
            "    \"used\": xxxxx,          (numeric) Number of bytes used\n"
            "    \"free\": xxxxx,          (numeric) Number of bytes available in current arenas\n"
            "    \"total\": xxxxxxx,       (numeric) Total number of bytes managed\n"
            "    \"locked\": xxxxxx,       (numeric) Amount of bytes that succeeded locking. If this number is smaller than total, locking pages failed at some point and key data could be swapped to disk.\n"
            "    \"chunks_used\": xxxxx,   (numeric) Number allocated chunks\n"
            "    \"chunks_free\": xxxxx,   (numeric) Number unused chunks\n"
            "  }\n"
            "}\n"
                    },
                    RPCResult{"mode \"mallocinfo\"",
            "\"<malloc version=\"1\">...\"\n"
                    },
                },
                RPCExamples{
                    HelpExampleCli("getmemoryinfo", "")
            + HelpExampleRpc("getmemoryinfo", "")
                },
            }.Check(request);

    std::string mode = request.params[0].isNull() ? "stats" : request.params[0].get_str();
    if (mode == "stats") {
        UniValue obj(UniValue::VOBJ);
        obj.pushKV("locked", RPCLockedMemoryInfo());
        return obj;
    } else if (mode == "mallocinfo") {
#ifdef HAVE_MALLOC_INFO
        return RPCMallocInfo();
#else
        throw JSONRPCError(RPC_INVALID_PARAMETER, "mallocinfo is only available when compiled with glibc 2.10+");
#endif
    } else {
        throw JSONRPCError(RPC_INVALID_PARAMETER, "unknown mode " + mode);
    }
}

static void EnableOrDisableLogCategories(UniValue cats, bool enable) {
    cats = cats.get_array();
    for (unsigned int i = 0; i < cats.size(); ++i) {
        std::string cat = cats[i].get_str();

        bool success;
        if (enable) {
            success = LogInstance().EnableCategory(cat);
        } else {
            success = LogInstance().DisableCategory(cat);
        }

        if (!success) {
            throw JSONRPCError(RPC_INVALID_PARAMETER, "unknown logging category " + cat);
        }
    }
}

<<<<<<< HEAD
=======
UniValue logging(const JSONRPCRequest& request)
{
            RPCHelpMan{"logging",
            "Gets and sets the logging configuration.\n"
            "When called without an argument, returns the list of categories with status that are currently being debug logged or not.\n"
            "When called with arguments, adds or removes categories from debug logging and return the lists above.\n"
            "The arguments are evaluated in order \"include\", \"exclude\".\n"
            "If an item is both included and excluded, it will thus end up being excluded.\n"
            "The valid logging categories are: " + ListLogCategories() + "\n"
            "In addition, the following are available as category names with special meanings:\n"
            "  - \"all\",  \"1\" : represent all logging categories.\n"
            "  - \"none\", \"0\" : even if other logging categories are specified, ignore all of them.\n"
            ,
                {
                    {"include", RPCArg::Type::ARR, RPCArg::Optional::OMITTED_NAMED_ARG, "A json array of categories to add debug logging",
                        {
                            {"include_category", RPCArg::Type::STR, RPCArg::Optional::OMITTED, "the valid logging category"},
                        }},
                    {"exclude", RPCArg::Type::ARR, RPCArg::Optional::OMITTED_NAMED_ARG, "A json array of categories to remove debug logging",
                        {
                            {"exclude_category", RPCArg::Type::STR, RPCArg::Optional::OMITTED, "the valid logging category"},
                        }},
                },
                RPCResult{
            "{                   (json object where keys are the logging categories, and values indicates its status\n"
            "  \"category\": true|false,  (bool) if being debug logged or not. false:inactive, true:active\n"
            "  ...\n"
            "}\n"
                },
                RPCExamples{
                    HelpExampleCli("logging", "\"[\\\"all\\\"]\" \"[\\\"http\\\"]\"")
            + HelpExampleRpc("logging", "[\"all\"], [\"libevent\"]")
                },
            }.Check(request);

    uint32_t original_log_categories = LogInstance().GetCategoryMask();
    if (request.params[0].isArray()) {
        EnableOrDisableLogCategories(request.params[0], true);
    }
    if (request.params[1].isArray()) {
        EnableOrDisableLogCategories(request.params[1], false);
    }
    uint32_t updated_log_categories = LogInstance().GetCategoryMask();
    uint32_t changed_log_categories = original_log_categories ^ updated_log_categories;

    // Update libevent logging if BCLog::LIBEVENT has changed.
    // If the library version doesn't allow it, UpdateHTTPServerLogging() returns false,
    // in which case we should clear the BCLog::LIBEVENT flag.
    // Throw an error if the user has explicitly asked to change only the libevent
    // flag and it failed.
    if (changed_log_categories & BCLog::LIBEVENT) {
        if (!UpdateHTTPServerLogging(LogInstance().WillLogCategory(BCLog::LIBEVENT))) {
            LogInstance().DisableCategory(BCLog::LIBEVENT);
            if (changed_log_categories == BCLog::LIBEVENT) {
            throw JSONRPCError(RPC_INVALID_PARAMETER, "libevent logging cannot be updated when using libevent before v2.1.1.");
            }
        }
    }

    UniValue result(UniValue::VOBJ);
    std::vector<CLogCategoryActive> vLogCatActive = ListActiveLogCategories();
    for (const auto& logCatActive : vLogCatActive) {
        result.pushKV(logCatActive.category, logCatActive.active);
    }

    return result;
}

>>>>>>> 178a8346
static UniValue echo(const JSONRPCRequest& request)
{
    if (request.fHelp)
        throw std::runtime_error(
            RPCHelpMan{"echo|echojson ...",
                "\nSimply echo back the input arguments. This command is for testing.\n"
                "\nThe difference between echo and echojson is that echojson has argument conversion enabled in the client-side table in "
                "bitcoin-cli and the GUI. There is no server-side difference.",
                {},
                RPCResults{},
                RPCExamples{""},
            }.ToString()
        );

    return request.params;
}

UniValue getstakingstatus(const JSONRPCRequest& request)
{
    if (request.fHelp || request.params.size() != 0)
        throw std::runtime_error(
            "getstakingstatus\n"
            "Returns an object containing various staking information.\n"
            "\nResult:\n"
            "{\n"
            "  \"validtime\": true|false,          (boolean) if the chain tip is within staking phases\n"
            "  \"haveconnections\": true|false,    (boolean) if network connections are present\n"
            "  \"walletunlocked\": true|false,     (boolean) if the wallet is unlocked\n"
            "  \"mintablecoins\": true|false,      (boolean) if the wallet has mintable coins\n"
            "  \"enoughcoins\": true|false,        (boolean) if available coins are greater than reserve balance\n"
            "  \"mnsync\": true|false,             (boolean) if masternode data is synced\n"
            "  \"staking status\": true|false,     (boolean) if the wallet is staking or not\n"
            "}\n"
            "\nExamples:\n" +
            HelpExampleCli("getstakingstatus", "") + HelpExampleRpc("getstakingstatus", ""));

    std::shared_ptr<CWallet> const pwallet = GetWalletForJSONRPCRequest(request);

    UniValue obj(UniValue::VOBJ);
    obj.pushKV("validtime", true);
    obj.pushKV("haveconnections", g_connman->GetNodeCount(CConnman::CONNECTIONS_ALL) > 0);
    if (pwallet) {
        obj.pushKV("walletunlocked", !pwallet->IsLocked());
        obj.pushKV("mintablecoins", pwallet->MintableCoins());
        obj.pushKV("enoughcoins", pwallet->MintableCoins());
    }
    obj.pushKV("mnsync", masternodeSync.IsSynced());

    bool nStaking = false;

    if (nLastCoinStakeSearchInterval > 0)
        nStaking = true;

    obj.pushKV("staking status", nStaking);

    return obj;
}

static const CRPCCommand commands[] =
{ //  category              name                      actor (function)         okSafeMode
  //  --------------------- ------------------------  -----------------------  ----------
    { "control",            "getmemoryinfo",          &getmemoryinfo,          {"mode"} },
    { "util",               "validateaddress",        &validateaddress,        {"address"} },
    { "util",               "createmultisig",         &createmultisig,         {"nrequired","keys","address_type"} },
    { "util",               "deriveaddresses",        &deriveaddresses,        {"descriptor", "range"} },
    { "util",               "getdescriptorinfo",      &getdescriptorinfo,      {"descriptor"} },
    { "util",               "verifymessage",          &verifymessage,          {"address","signature","message"} },
    { "util",               "signmessagewithprivkey", &signmessagewithprivkey, {"privkey","message"} },
    { "util",               "getstakingstatus",       &getstakingstatus,       {} },

    /* Dash features */
    { "zentoshi",           "mnsync",                 &mnsync,                 {} },
    { "zentoshi",           "spork",                  &spork,                  {"mode"} },

    /* Not shown in help */
    { "hidden",             "setmocktime",            &setmocktime,            {"timestamp"}},
    { "hidden",             "echo",                   &echo,                   {"arg0","arg1","arg2","arg3","arg4","arg5","arg6","arg7","arg8","arg9"}},
    { "hidden",             "echojson",               &echo,                   {"arg0","arg1","arg2","arg3","arg4","arg5","arg6","arg7","arg8","arg9"}},
};

void RegisterMiscRPCCommands(CRPCTable &t)
{
    for (unsigned int vcidx = 0; vcidx < ARRAYLEN(commands); vcidx++)
        t.appendCommand(commands[vcidx].name, &commands[vcidx]);
}
<|MERGE_RESOLUTION|>--- conflicted
+++ resolved
@@ -7,27 +7,18 @@
 #include <crypto/ripemd160.h>
 #include <key_io.h>
 #include <httpserver.h>
-<<<<<<< HEAD
 #include <masternode/masternode-sync.h>
-=======
->>>>>>> 178a8346
 #include <outputtype.h>
 #include <rpc/blockchain.h>
 #include <rpc/server.h>
 #include <rpc/util.h>
 #include <script/descriptor.h>
-<<<<<<< HEAD
 #include <spork.h>
 #include <util/system.h>
 #include <util/strencodings.h>
 #include <util/validation.h>
 #include <wallet/wallet.h>
 #include <wallet/rpcwallet.h>
-=======
-#include <util/system.h>
-#include <util/strencodings.h>
-#include <util/validation.h>
->>>>>>> 178a8346
 
 #include <stdint.h>
 #include <tuple>
@@ -119,7 +110,6 @@
 
 UniValue mnsync(const JSONRPCRequest& request)
 {
-<<<<<<< HEAD
     if (request.fHelp || request.params.size() != 1)
         throw std::runtime_error(
             "mnsync [status|next|reset]\n"
@@ -157,8 +147,6 @@
 
 static UniValue validateaddress(const JSONRPCRequest& request)
 {
-=======
->>>>>>> 178a8346
             RPCHelpMan{"validateaddress",
                 "\nReturn information about the given bitcoin address.\n",
                 {
@@ -435,7 +423,6 @@
 
 static UniValue signmessagewithprivkey(const JSONRPCRequest& request)
 {
-<<<<<<< HEAD
     RPCHelpMan{"signmessagewithprivkey",
         "\nSign a message with the private key of an address\n",
         {
@@ -444,16 +431,6 @@
         },
         RPCResult{
         "\"signature\"          (string) The signature of the message encoded in base 64\n"
-=======
-            RPCHelpMan{"signmessagewithprivkey",
-                "\nSign a message with the private key of an address\n",
-                {
-                    {"privkey", RPCArg::Type::STR, RPCArg::Optional::NO, "The private key to sign the message with."},
-                    {"message", RPCArg::Type::STR, RPCArg::Optional::NO, "The message to create a signature of."},
-                },
-                RPCResult{
-            "\"signature\"          (string) The signature of the message encoded in base 64\n"
->>>>>>> 178a8346
                 },
                 RPCExamples{
         "\nCreate the signature\n"
@@ -461,15 +438,9 @@
         "\nVerify the signature\n"
             + HelpExampleCli("verifymessage", "\"1D1ZrZNe3JUo7ZycKEYQQiQAWd9y54F4XX\" \"signature\" \"my message\"") +
             "\nAs a JSON-RPC call\n"
-<<<<<<< HEAD
         + HelpExampleRpc("signmessagewithprivkey", "\"privkey\", \"my message\"")
             },
         }.Check(request);
-=======
-            + HelpExampleRpc("signmessagewithprivkey", "\"privkey\", \"my message\"")
-                },
-            }.Check(request);
->>>>>>> 178a8346
 
     std::string strPrivkey = request.params[0].get_str();
     std::string strMessage = request.params[1].get_str();
@@ -492,7 +463,6 @@
 
 static UniValue setmocktime(const JSONRPCRequest& request)
 {
-<<<<<<< HEAD
     RPCHelpMan{"setmocktime",
         "\nSet the local time to given timestamp (-regtest only)\n",
         {
@@ -502,17 +472,6 @@
         RPCResults{},
         RPCExamples{""},
     }.Check(request);
-=======
-            RPCHelpMan{"setmocktime",
-                "\nSet the local time to given timestamp (-regtest only)\n",
-                {
-                    {"timestamp", RPCArg::Type::NUM, RPCArg::Optional::NO, "Unix seconds-since-epoch timestamp\n"
-            "   Pass 0 to go back to using the system time."},
-                },
-                RPCResults{},
-                RPCExamples{""},
-            }.Check(request);
->>>>>>> 178a8346
 
     if (!Params().MineBlocksOnDemand())
         throw std::runtime_error("setmocktime for regression testing (-regtest mode) only");
@@ -631,8 +590,6 @@
     }
 }
 
-<<<<<<< HEAD
-=======
 UniValue logging(const JSONRPCRequest& request)
 {
             RPCHelpMan{"logging",
@@ -701,7 +658,6 @@
     return result;
 }
 
->>>>>>> 178a8346
 static UniValue echo(const JSONRPCRequest& request)
 {
     if (request.fHelp)
