--- conflicted
+++ resolved
@@ -26,7 +26,6 @@
 #include <util/moneystr.h>
 #include <util/system.h>
 #include <util/validation.h>
-<<<<<<< HEAD
 #include <validationinterface.h>
 #include <wallet/wallet.h>
 #include <masternode/masternode-payments.h>
@@ -43,8 +42,6 @@
 
 #include <boost/thread.hpp>
 #include <boost/tuple/tuple.hpp>
-=======
->>>>>>> 178a8346
 
 #include <algorithm>
 #include <queue>
@@ -148,11 +145,7 @@
     pblocktemplate->vTxFees.push_back(-1); // updated at end
     pblocktemplate->vTxSigOpsCost.push_back(-1); // updated at end
 
-<<<<<<< HEAD
-    LOCK(cs_main);
-=======
     LOCK2(cs_main, mempool.cs);
->>>>>>> 178a8346
     CBlockIndex* pindexPrev = ::ChainActive().Tip();
     assert(pindexPrev != nullptr);
     nHeight = pindexPrev->nHeight + 1;
