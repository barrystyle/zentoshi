// Copyright (c) 2011-2018 The Bitcoin Core developers
// Distributed under the MIT software license, see the accompanying
// file COPYING or http://www.opensource.org/licenses/mit-license.php.

#include <qt/peertablemodel.h>

#include <qt/clientmodel.h>
#include <qt/guiconstants.h>
#include <qt/guiutil.h>

#include <interfaces/node.h>
#include <sync.h>

<<<<<<< HEAD
#include <algorithm>
=======
#include <utility>
>>>>>>> 178a8346

#include <QDebug>
#include <QList>
#include <QTimer>

bool NodeLessThan::operator()(const CNodeCombinedStats &left, const CNodeCombinedStats &right) const
{
    const CNodeStats *pLeft = &(left.nodeStats);
    const CNodeStats *pRight = &(right.nodeStats);

    if (order == Qt::DescendingOrder)
        std::swap(pLeft, pRight);

    switch(column)
    {
    case PeerTableModel::NetNodeId:
        return pLeft->nodeid < pRight->nodeid;
    case PeerTableModel::Address:
        return pLeft->addrName.compare(pRight->addrName) < 0;
    case PeerTableModel::Subversion:
        return pLeft->cleanSubVer.compare(pRight->cleanSubVer) < 0;
    case PeerTableModel::Ping:
        return pLeft->dMinPing < pRight->dMinPing;
    case PeerTableModel::Sent:
        return pLeft->nSendBytes < pRight->nSendBytes;
    case PeerTableModel::Received:
        return pLeft->nRecvBytes < pRight->nRecvBytes;
    }

    return false;
}

// private implementation
class PeerTablePriv
{
public:
    /** Local cache of peer information */
    QList<CNodeCombinedStats> cachedNodeStats;
    /** Column to sort nodes by (default to unsorted) */
    int sortColumn{-1};
    /** Order (ascending or descending) to sort nodes by */
    Qt::SortOrder sortOrder;
    /** Index of rows by node ID */
    std::map<NodeId, int> mapNodeRows;

    /** Pull a full list of peers from vNodes into our cache */
    void refreshPeers(interfaces::Node& node)
    {
        {
            cachedNodeStats.clear();

            interfaces::Node::NodesStats nodes_stats;
            node.getNodesStats(nodes_stats);
            cachedNodeStats.reserve(nodes_stats.size());
            for (const auto& node_stats : nodes_stats)
            {
                CNodeCombinedStats stats;
                stats.nodeStats = std::get<0>(node_stats);
                stats.fNodeStateStatsAvailable = std::get<1>(node_stats);
                stats.nodeStateStats = std::get<2>(node_stats);
                cachedNodeStats.append(stats);
            }
        }

        if (sortColumn >= 0)
            // sort cacheNodeStats (use stable sort to prevent rows jumping around unnecessarily)
            std::stable_sort(cachedNodeStats.begin(), cachedNodeStats.end(), NodeLessThan(sortColumn, sortOrder));

        // build index map
        mapNodeRows.clear();
        int row = 0;
        for (const CNodeCombinedStats& stats : cachedNodeStats)
            mapNodeRows.insert(std::pair<NodeId, int>(stats.nodeStats.nodeid, row++));
    }

    int size() const
    {
        return cachedNodeStats.size();
    }

    CNodeCombinedStats *index(int idx)
    {
        if (idx >= 0 && idx < cachedNodeStats.size())
            return &cachedNodeStats[idx];

        return nullptr;
    }
};

PeerTableModel::PeerTableModel(interfaces::Node& node, ClientModel *parent) :
    QAbstractTableModel(parent),
    m_node(node),
    clientModel(parent),
    timer(nullptr)
{
    columns << tr("NodeId") << tr("Node/Service") << tr("Ping") << tr("Sent") << tr("Received") << tr("User Agent");
    priv.reset(new PeerTablePriv());

    // set up timer for auto refresh
    timer = new QTimer(this);
    connect(timer, &QTimer::timeout, this, &PeerTableModel::refresh);
    timer->setInterval(MODEL_UPDATE_DELAY);

    // load initial data
    refresh();
}

PeerTableModel::~PeerTableModel()
{
    // Intentionally left empty
}

void PeerTableModel::startAutoRefresh()
{
    timer->start();
}

void PeerTableModel::stopAutoRefresh()
{
    timer->stop();
}

int PeerTableModel::rowCount(const QModelIndex &parent) const
{
    Q_UNUSED(parent);
    return priv->size();
}

int PeerTableModel::columnCount(const QModelIndex &parent) const
{
    Q_UNUSED(parent);
    return columns.length();
}

QVariant PeerTableModel::data(const QModelIndex &index, int role) const
{
    if(!index.isValid())
        return QVariant();

    CNodeCombinedStats *rec = static_cast<CNodeCombinedStats*>(index.internalPointer());

    if (role == Qt::DisplayRole) {
        switch(index.column())
        {
        case NetNodeId:
            return (qint64)rec->nodeStats.nodeid;
        case Address:
            // prepend to peer address down-arrow symbol for inbound connection and up-arrow for outbound connection
            return QString(rec->nodeStats.fInbound ? "↓ " : "↑ ") + QString::fromStdString(rec->nodeStats.addrName);
        case Subversion:
            return QString::fromStdString(rec->nodeStats.cleanSubVer);
        case Ping:
            return GUIUtil::formatPingTime(rec->nodeStats.dMinPing);
        case Sent:
            return GUIUtil::formatBytes(rec->nodeStats.nSendBytes);
        case Received:
            return GUIUtil::formatBytes(rec->nodeStats.nRecvBytes);
        }
    } else if (role == Qt::TextAlignmentRole) {
        switch (index.column()) {
            case Ping:
            case Sent:
            case Received:
                return QVariant(Qt::AlignRight | Qt::AlignVCenter);
            default:
                return QVariant();
        }
    }

    return QVariant();
}

QVariant PeerTableModel::headerData(int section, Qt::Orientation orientation, int role) const
{
    if(orientation == Qt::Horizontal)
    {
        if(role == Qt::DisplayRole && section < columns.size())
        {
            return columns[section];
        }
    }
    return QVariant();
}

Qt::ItemFlags PeerTableModel::flags(const QModelIndex &index) const
{
    if (!index.isValid()) return Qt::NoItemFlags;

    Qt::ItemFlags retval = Qt::ItemIsSelectable | Qt::ItemIsEnabled;
    return retval;
}

QModelIndex PeerTableModel::index(int row, int column, const QModelIndex &parent) const
{
    Q_UNUSED(parent);
    CNodeCombinedStats *data = priv->index(row);

    if (data)
        return createIndex(row, column, data);
    return QModelIndex();
}

const CNodeCombinedStats *PeerTableModel::getNodeStats(int idx)
{
    return priv->index(idx);
}

void PeerTableModel::refresh()
{
    Q_EMIT layoutAboutToBeChanged();
    priv->refreshPeers(m_node);
    Q_EMIT layoutChanged();
}

int PeerTableModel::getRowByNodeId(NodeId nodeid)
{
    std::map<NodeId, int>::iterator it = priv->mapNodeRows.find(nodeid);
    if (it == priv->mapNodeRows.end())
        return -1;

    return it->second;
}

void PeerTableModel::sort(int column, Qt::SortOrder order)
{
    priv->sortColumn = column;
    priv->sortOrder = order;
    refresh();
}<|MERGE_RESOLUTION|>--- conflicted
+++ resolved
@@ -11,11 +11,7 @@
 #include <interfaces/node.h>
 #include <sync.h>
 
-<<<<<<< HEAD
-#include <algorithm>
-=======
 #include <utility>
->>>>>>> 178a8346
 
 #include <QDebug>
 #include <QList>
