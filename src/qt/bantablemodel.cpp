--- conflicted
+++ resolved
@@ -10,11 +10,7 @@
 #include <sync.h>
 #include <util/time.h>
 
-<<<<<<< HEAD
-#include <algorithm>
-=======
 #include <utility>
->>>>>>> 178a8346
 
 #include <QDebug>
 #include <QList>
