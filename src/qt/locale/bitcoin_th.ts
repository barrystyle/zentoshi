--- conflicted
+++ resolved
@@ -66,13 +66,10 @@
         <translation>ที่อยู่ Zentoshi ของคุณสำหรับการส่งการชำระเงิน โปรดตรวจสอบจำนวนเงินและที่อยู่รับก่อนที่จะส่งเหรียญ</translation>
     </message>
     <message>
-<<<<<<< HEAD
-=======
         <source>These are your Zentoshi addresses for receiving payments. It is recommended to use a new receiving address for each transaction.</source>
         <translation>ที่อยู่ Zentoshi ของคุณสำหรับการรับเงิน แนะนำให้ใช้ที่อยู่รับใหม่สำหรับแต่ละธุรกรรม</translation>
     </message>
     <message>
->>>>>>> 81e5dac4
         <source>&amp;Copy Address</source>
         <translation>คัดลอกที่อยู่</translation>
     </message>
