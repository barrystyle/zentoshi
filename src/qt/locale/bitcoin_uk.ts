--- conflicted
+++ resolved
@@ -160,13 +160,8 @@
         <translation>Подтвердить шифрование кошелька</translation>
     </message>
     <message>
-<<<<<<< HEAD
-        <source>Warning: If you encrypt your wallet and lose your passphrase, you will &lt;b&gt;LOSE ALL OF YOUR BITCOINS&lt;/b&gt;!</source>
-        <translation>Предупреждение: если вы зашифруете бумажник и потеряете пароль, вы &lt;b&gt;ПОТЕРЯЕТЕ ВСЕ ВАШИ БИТКОИНЫ&lt;/b&gt;!</translation>
-=======
         <source>Warning: If you encrypt your wallet and lose your passphrase, you will &lt;b&gt;LOSE ALL OF YOUR ZENTOSHIS&lt;/b&gt;!</source>
         <translation>УВАГА: Якщо ви зашифруєте гаманець і забудете пароль, ви &lt;b&gt;ВТРАТИТЕ ВСІ СВОЇ ZENTOSHIS&lt;/b&gt;!</translation>
->>>>>>> 81e5dac4
     </message>
     <message>
         <source>Are you sure you wish to encrypt your wallet?</source>
