<TS language="sv" version="2.1">
<context>
    <name>AddressBookPage</name>
    <message>
        <source>Right-click to edit address or label</source>
        <translation>Högerklicka för att redigera adressen eller etiketten.</translation>
    </message>
    <message>
        <source>Create a new address</source>
        <translation>Skapa ny adress</translation>
    </message>
    <message>
        <source>&amp;New</source>
        <translation>&amp;Ny</translation>
    </message>
    <message>
        <source>Copy the currently selected address to the system clipboard</source>
        <translation>Kopiera den markerade adressen till systemets Urklipp</translation>
    </message>
    <message>
        <source>&amp;Copy</source>
        <translation>&amp;Kopiera</translation>
    </message>
    <message>
        <source>C&amp;lose</source>
        <translation>S&amp;täng</translation>
    </message>
    <message>
        <source>Delete the currently selected address from the list</source>
        <translation>Ta bort den valda adressen från listan</translation>
    </message>
    <message>
        <source>Enter address or label to search</source>
        <translation>Ange en adress eller etikett att söka efter</translation>
    </message>
    <message>
        <source>Export the data in the current tab to a file</source>
        <translation>Exportera informationen i aktuell flik till en fil</translation>
    </message>
    <message>
        <source>&amp;Export</source>
        <translation>&amp;Exportera</translation>
    </message>
    <message>
        <source>&amp;Delete</source>
        <translation>&amp;Ta bort</translation>
    </message>
    <message>
        <source>Choose the address to send coins to</source>
        <translation>Välj en adress att skicka transaktionen till</translation>
    </message>
    <message>
        <source>Choose the address to receive coins with</source>
        <translation>Välj en adress att ta emot transaktionen med</translation>
    </message>
    <message>
        <source>C&amp;hoose</source>
        <translation>V&amp;älj</translation>
    </message>
    <message>
        <source>Sending addresses</source>
        <translation>Avsändaradresser</translation>
    </message>
    <message>
        <source>Receiving addresses</source>
        <translation>Mottagaradresser</translation>
    </message>
    <message>
        <source>These are your Bitcoin addresses for sending payments. Always check the amount and the receiving address before sending coins.</source>
        <translation>Detta är dina Bitcoin-adresser för att skicka betalningar. Kontrollera alltid belopp och mottagaradress innan du skickar bitcoin.</translation>
    </message>
    <message>
        <source>&amp;Copy Address</source>
        <translation>&amp;Kopiera adress</translation>
    </message>
    <message>
        <source>Copy &amp;Label</source>
        <translation>Kopiera &amp;etikett</translation>
    </message>
    <message>
        <source>&amp;Edit</source>
        <translation>&amp;Redigera</translation>
    </message>
    <message>
        <source>Export Address List</source>
        <translation>Exportera adresslista</translation>
    </message>
    <message>
        <source>Comma separated file (*.csv)</source>
        <translation>Kommaseparerad fil (*.csv)</translation>
    </message>
    <message>
        <source>Exporting Failed</source>
        <translation>Export misslyckades</translation>
    </message>
    <message>
        <source>There was an error trying to save the address list to %1. Please try again.</source>
        <translation>Ett fel inträffade när adresslistan skulle sparas till %1.
Försök igen.</translation>
    </message>
</context>
<context>
    <name>AddressTableModel</name>
    <message>
        <source>Label</source>
        <translation>Etikett</translation>
    </message>
    <message>
        <source>Address</source>
        <translation>Adress</translation>
    </message>
    <message>
        <source>(no label)</source>
        <translation>(Ingen etikett)</translation>
    </message>
</context>
<context>
    <name>AskPassphraseDialog</name>
    <message>
        <source>Passphrase Dialog</source>
        <translation>Lösenfrasdialog</translation>
    </message>
    <message>
        <source>Enter passphrase</source>
        <translation>Ange lösenfras</translation>
    </message>
    <message>
        <source>New passphrase</source>
        <translation>Ny lösenfras</translation>
    </message>
    <message>
        <source>Repeat new passphrase</source>
        <translation>Upprepa ny lösenfras</translation>
    </message>
    <message>
        <source>Encrypt wallet</source>
        <translation>Kryptera plånbok</translation>
    </message>
    <message>
        <source>This operation needs your wallet passphrase to unlock the wallet.</source>
        <translation>Denna operation behöver din plånboks lösenfras för att låsa upp plånboken.</translation>
    </message>
    <message>
        <source>Unlock wallet</source>
        <translation>Lås upp plånbok</translation>
    </message>
    <message>
        <source>This operation needs your wallet passphrase to decrypt the wallet.</source>
        <translation>Denna operation behöver din plånboks lösenfras för att dekryptera plånboken.</translation>
    </message>
    <message>
        <source>Decrypt wallet</source>
        <translation>Dekryptera plånbok</translation>
    </message>
    <message>
        <source>Change passphrase</source>
        <translation>Byt lösenfras</translation>
    </message>
    <message>
        <source>Confirm wallet encryption</source>
        <translation>Bekräfta kryptering av plånbok</translation>
    </message>
    <message>
<<<<<<< HEAD
        <source>Warning: If you encrypt your wallet and lose your passphrase, you will &lt;b&gt;LOSE ALL OF YOUR BITCOINS&lt;/b&gt;!</source>
        <translation>VARNING: Om du krypterar din plånbok och glömmer din lösenfras, &lt;b&gt;FÖRLORAR DU ALLA DINA BITCOIN&lt;/b&gt;!</translation>
=======
        <source>Warning: If you encrypt your wallet and lose your passphrase, you will &lt;b&gt;LOSE ALL OF YOUR ZENTOSHIS&lt;/b&gt;!</source>
        <translation>VARNING: Om du krypterar din plånbok och glömmer ditt lösenord, kommer du att &lt;b&gt;FÖRLORA ALLA DINA ZENTOSHI&lt;/b&gt;!</translation>
>>>>>>> 81e5dac4
    </message>
    <message>
        <source>Are you sure you wish to encrypt your wallet?</source>
        <translation>Är du säker på att du vill kryptera din plånbok?</translation>
    </message>
    <message>
        <source>Wallet encrypted</source>
        <translation>Plånbok krypterad</translation>
    </message>
    <message>
        <source>Remember that encrypting your wallet cannot fully protect your bitcoins from being stolen by malware infecting your computer.</source>
        <translation>Kom ihåg att kryptering av din plånbok inte helt kan skydda dig från stöld av dina bitcoins om skadlig kod infekterat din dator.</translation>
    </message>
    <message>
        <source>IMPORTANT: Any previous backups you have made of your wallet file should be replaced with the newly generated, encrypted wallet file. For security reasons, previous backups of the unencrypted wallet file will become useless as soon as you start using the new, encrypted wallet.</source>
        <translation>VIKTIGT: Alla tidigare säkerhetskopior du har skapat av plånboksfilen ska ersättas med den nyss skapade, krypterade plånboksfilen. Av säkerhetsskäl kommer tidigare säkerhetskopior av den okrypterade plånboksfilen att bli oanvändbara när du börjar använda den nya, krypterade plånboken.</translation>
    </message>
    <message>
        <source>Wallet encryption failed</source>
        <translation>Kryptering av plånbok misslyckades</translation>
    </message>
    <message>
        <source>Wallet encryption failed due to an internal error. Your wallet was not encrypted.</source>
        <translation>Kryptering av plånbok misslyckades på grund av ett internt fel. Din plånbok krypterades inte.</translation>
    </message>
    <message>
        <source>The supplied passphrases do not match.</source>
        <translation>De angivna lösenfraserna överensstämmer inte.</translation>
    </message>
    <message>
        <source>Wallet unlock failed</source>
        <translation>Misslyckades låsa upp plånboken</translation>
    </message>
    <message>
        <source>The passphrase entered for the wallet decryption was incorrect.</source>
        <translation>Lösenfrasen för dekryptering av plånboken var felaktig.</translation>
    </message>
    <message>
        <source>Wallet decryption failed</source>
        <translation>Dekryptering av plånbok misslyckades</translation>
    </message>
    <message>
        <source>Wallet passphrase was successfully changed.</source>
        <translation>Plånbokens lösenfras ändrades.</translation>
    </message>
    <message>
        <source>Warning: The Caps Lock key is on!</source>
        <translation>Varning: Caps Lock är påslaget!</translation>
    </message>
</context>
<context>
    <name>BanTableModel</name>
    <message>
        <source>IP/Netmask</source>
        <translation>IP/nätmask</translation>
    </message>
    <message>
        <source>Banned Until</source>
        <translation>Bannlyst tills</translation>
    </message>
</context>
<context>
    <name>BitcoinGUI</name>
    <message>
        <source>Sign &amp;message...</source>
        <translation>Signera &amp;meddelande...</translation>
    </message>
    <message>
        <source>Synchronizing with network...</source>
        <translation>Synkroniserar med nätverket ...</translation>
    </message>
    <message>
        <source>&amp;Overview</source>
        <translation>&amp;Översikt</translation>
    </message>
    <message>
        <source>Show general overview of wallet</source>
        <translation>Visa allmän översikt av plånboken</translation>
    </message>
    <message>
        <source>&amp;Transactions</source>
        <translation>&amp;Transaktioner</translation>
    </message>
    <message>
        <source>Browse transaction history</source>
        <translation>Bläddra i transaktionshistorik</translation>
    </message>
    <message>
        <source>E&amp;xit</source>
        <translation>&amp;Avsluta</translation>
    </message>
    <message>
        <source>Quit application</source>
        <translation>Avsluta programmet</translation>
    </message>
    <message>
        <source>&amp;About %1</source>
        <translation>&amp;Om %1</translation>
    </message>
    <message>
        <source>Show information about %1</source>
        <translation>Visa information om %1</translation>
    </message>
    <message>
        <source>About &amp;Qt</source>
        <translation>Om &amp;Qt</translation>
    </message>
    <message>
        <source>Show information about Qt</source>
        <translation>Visa information om Qt</translation>
    </message>
    <message>
        <source>&amp;Options...</source>
        <translation>&amp;Alternativ...</translation>
    </message>
    <message>
        <source>Modify configuration options for %1</source>
        <translation>Ändra konfigurationsalternativ för %1</translation>
    </message>
    <message>
        <source>&amp;Encrypt Wallet...</source>
        <translation>&amp;Kryptera plånbok...</translation>
    </message>
    <message>
        <source>&amp;Backup Wallet...</source>
        <translation>&amp;Säkerhetskopiera plånbok...</translation>
    </message>
    <message>
        <source>&amp;Change Passphrase...</source>
        <translation>&amp;Byt lösenfras …</translation>
    </message>
    <message>
        <source>Open &amp;URI...</source>
        <translation>Öppna &amp;URI...</translation>
    </message>
    <message>
        <source>Wallet:</source>
        <translation>Plånbok:</translation>
    </message>
    <message>
        <source>Click to disable network activity.</source>
        <translation>Klicka för att inaktivera nätverksaktivitet.</translation>
    </message>
    <message>
        <source>Network activity disabled.</source>
        <translation>Nätverksaktivitet inaktiverad.</translation>
    </message>
    <message>
        <source>Click to enable network activity again.</source>
        <translation>Klicka för att aktivera nätverksaktivitet igen.</translation>
    </message>
    <message>
        <source>Syncing Headers (%1%)...</source>
        <translation>Synkar huvuden (%1%)...</translation>
    </message>
    <message>
        <source>Reindexing blocks on disk...</source>
        <translation>Indexerar om block på disken...</translation>
    </message>
    <message>
        <source>Proxy is &lt;b&gt;enabled&lt;/b&gt;: %1</source>
        <translation>Proxy är &lt;b&gt; aktiverad &lt;/b&gt;: %1</translation>
    </message>
    <message>
        <source>Send coins to a Bitcoin address</source>
        <translation>Skicka bitcoin till en Bitcoin-adress</translation>
    </message>
    <message>
        <source>Backup wallet to another location</source>
        <translation>Säkerhetskopiera plånboken till en annan plats</translation>
    </message>
    <message>
        <source>Change the passphrase used for wallet encryption</source>
        <translation>Byt lösenfras för kryptering av plånbok</translation>
    </message>
    <message>
        <source>&amp;Debug window</source>
        <translation>&amp;Felsökningsfönster</translation>
    </message>
    <message>
        <source>Open debugging and diagnostic console</source>
        <translation>Öppna felsöknings- och diagnostikkonsolen</translation>
    </message>
    <message>
        <source>&amp;Verify message...</source>
        <translation>&amp;Verifiera meddelande...</translation>
    </message>
    <message>
        <source>&amp;Send</source>
        <translation>&amp;Skicka</translation>
    </message>
    <message>
        <source>&amp;Receive</source>
        <translation>&amp;Ta emot</translation>
    </message>
    <message>
        <source>&amp;Show / Hide</source>
        <translation>&amp;Visa / Dölj</translation>
    </message>
    <message>
        <source>Show or hide the main Window</source>
        <translation>Visa eller dölj huvudfönstret</translation>
    </message>
    <message>
        <source>Encrypt the private keys that belong to your wallet</source>
        <translation>Kryptera de privata nycklar som tillhör din plånbok</translation>
    </message>
    <message>
        <source>Sign messages with your Bitcoin addresses to prove you own them</source>
        <translation>Signera meddelanden med dina Bitcoin-adresser för att bevisa att du äger dem</translation>
    </message>
    <message>
        <source>Verify messages to ensure they were signed with specified Bitcoin addresses</source>
        <translation>Verifiera meddelanden för att vara säker på att de signerades med angivna Bitcoin-adresser</translation>
    </message>
    <message>
        <source>&amp;File</source>
        <translation>&amp;Arkiv</translation>
    </message>
    <message>
        <source>&amp;Settings</source>
        <translation>&amp;Inställningar</translation>
    </message>
    <message>
        <source>&amp;Help</source>
        <translation>&amp;Hjälp</translation>
    </message>
    <message>
        <source>Tabs toolbar</source>
        <translation>Verktygsfält för flikar</translation>
    </message>
    <message>
        <source>Request payments (generates QR codes and bitcoin: URIs)</source>
        <translation>Begär betalningar (skapar QR-koder och bitcoin: -URIer)</translation>
    </message>
    <message>
        <source>Show the list of used sending addresses and labels</source>
        <translation>Visa listan med använda avsändaradresser och etiketter</translation>
    </message>
    <message>
        <source>Show the list of used receiving addresses and labels</source>
        <translation>Visa listan med använda mottagaradresser och etiketter</translation>
    </message>
    <message>
        <source>Open a bitcoin: URI or payment request</source>
        <translation>Öppna en bitcoin: URI eller betalningsbegäran</translation>
    </message>
    <message>
        <source>&amp;Command-line options</source>
        <translation>&amp;Kommandoradsalternativ</translation>
    </message>
    <message numerus="yes">
        <source>%n active connection(s) to Bitcoin network</source>
        <translation><numerusform>%n aktiva anslutningar till Bitcoin-nätverket.</numerusform><numerusform>%n aktiva anslutningar till Bitcoin-nätverket.</numerusform></translation>
    </message>
    <message>
        <source>Indexing blocks on disk...</source>
        <translation>Indexerar block på disken...</translation>
    </message>
    <message>
        <source>Processing blocks on disk...</source>
        <translation>Bearbetar block på disken...</translation>
    </message>
    <message numerus="yes">
        <source>Processed %n block(s) of transaction history.</source>
        <translation><numerusform>Bearbetade %n block av transaktionshistoriken.</numerusform><numerusform>Bearbetade %n block av transaktionshistoriken.</numerusform></translation>
    </message>
    <message>
        <source>%1 behind</source>
        <translation>%1 efter</translation>
    </message>
    <message>
        <source>Last received block was generated %1 ago.</source>
        <translation>Senast mottagna block skapades för %1 sedan.</translation>
    </message>
    <message>
        <source>Transactions after this will not yet be visible.</source>
        <translation>Transaktioner efter denna kommer inte ännu vara synliga.</translation>
    </message>
    <message>
        <source>Error</source>
        <translation>Fel</translation>
    </message>
    <message>
        <source>Warning</source>
        <translation>Varning</translation>
    </message>
    <message>
        <source>Information</source>
        <translation>Information</translation>
    </message>
    <message>
        <source>Up to date</source>
        <translation>Uppdaterad</translation>
    </message>
    <message>
        <source>&amp;Sending addresses</source>
        <translation>Av&amp;sändaradresser</translation>
    </message>
    <message>
        <source>&amp;Receiving addresses</source>
        <translation>Mottaga&amp;radresser</translation>
    </message>
    <message>
        <source>Open Wallet</source>
        <translation>Öppna plånbok</translation>
    </message>
    <message>
        <source>Open a wallet</source>
        <translation>Öppna en plånbok</translation>
    </message>
    <message>
        <source>Close Wallet...</source>
        <translation>Stäng plånbok</translation>
    </message>
    <message>
        <source>Close wallet</source>
        <translation>Stäng plånboken</translation>
    </message>
    <message>
        <source>Show the %1 help message to get a list with possible Bitcoin command-line options</source>
        <translation>Visa %1 hjälpmeddelande för att få en lista med möjliga Bitcoin kommandoradsalternativ.</translation>
    </message>
    <message>
        <source>default wallet</source>
        <translation>Standardplånbok</translation>
    </message>
    <message>
        <source>No wallets available</source>
        <translation>Inga plånböcker tillgängliga</translation>
    </message>
    <message>
        <source>&amp;Window</source>
        <translation>&amp;Fönster</translation>
    </message>
    <message>
        <source>Minimize</source>
        <translation>Minimera</translation>
    </message>
    <message>
        <source>Zoom</source>
        <translation>Zooma</translation>
    </message>
    <message>
        <source>Main Window</source>
        <translation>Huvudfönster</translation>
    </message>
    <message>
        <source>%1 client</source>
        <translation>%1-klient</translation>
    </message>
    <message>
        <source>Connecting to peers...</source>
        <translation>Ansluter till noder...</translation>
    </message>
    <message>
        <source>Catching up...</source>
        <translation>Hämtar senaste...</translation>
    </message>
    <message>
        <source>Error: %1</source>
        <translation>Fel: %1</translation>
    </message>
    <message>
        <source>Date: %1
</source>
        <translation>Datum: %1
</translation>
    </message>
    <message>
        <source>Amount: %1
</source>
        <translation>Belopp: %1
</translation>
    </message>
    <message>
        <source>Wallet: %1
</source>
        <translation>Plånbok: %1
</translation>
    </message>
    <message>
        <source>Type: %1
</source>
        <translation>Typ: %1
</translation>
    </message>
    <message>
        <source>Label: %1
</source>
        <translation>Etikett: %1
</translation>
    </message>
    <message>
        <source>Address: %1
</source>
        <translation>Adress: %1
</translation>
    </message>
    <message>
        <source>Sent transaction</source>
        <translation>Transaktion skickad</translation>
    </message>
    <message>
        <source>Incoming transaction</source>
        <translation>Inkommande transaktion</translation>
    </message>
    <message>
        <source>HD key generation is &lt;b&gt;enabled&lt;/b&gt;</source>
        <translation>HD-nyckelgenerering är &lt;b&gt;aktiverad&lt;/b&gt;</translation>
    </message>
    <message>
        <source>HD key generation is &lt;b&gt;disabled&lt;/b&gt;</source>
        <translation>HD-nyckelgenerering är &lt;b&gt;inaktiverad&lt;/b&gt;</translation>
    </message>
    <message>
        <source>Private key &lt;b&gt;disabled&lt;/b&gt;</source>
        <translation>Privat nyckel &lt;b&gt;inaktiverad&lt;/b&gt;</translation>
    </message>
    <message>
        <source>Wallet is &lt;b&gt;encrypted&lt;/b&gt; and currently &lt;b&gt;unlocked&lt;/b&gt;</source>
        <translation>Denna plånbok är &lt;b&gt;krypterad&lt;/b&gt; och för närvarande &lt;b&gt;olåst&lt;/b&gt;</translation>
    </message>
    <message>
        <source>Wallet is &lt;b&gt;encrypted&lt;/b&gt; and currently &lt;b&gt;locked&lt;/b&gt;</source>
        <translation>Denna plånbok är &lt;b&gt;krypterad&lt;/b&gt; och för närvarande &lt;b&gt;låst&lt;/b&gt;</translation>
    </message>
    <message>
        <source>A fatal error occurred. Bitcoin can no longer continue safely and will quit.</source>
        <translation>Ett kritiskt fel uppstod. Bitcoin kan inte fortsätta att köra säkert och kommer att avslutas.</translation>
    </message>
</context>
<context>
    <name>CoinControlDialog</name>
    <message>
        <source>Coin Selection</source>
        <translation>Myntval</translation>
    </message>
    <message>
        <source>Quantity:</source>
        <translation>Kvantitet:</translation>
    </message>
    <message>
        <source>Bytes:</source>
        <translation>Antal byte:</translation>
    </message>
    <message>
        <source>Amount:</source>
        <translation>Belopp:</translation>
    </message>
    <message>
        <source>Fee:</source>
        <translation>Avgift:</translation>
    </message>
    <message>
        <source>Dust:</source>
        <translation>Damm:</translation>
    </message>
    <message>
        <source>After Fee:</source>
        <translation>Efter avgift:</translation>
    </message>
    <message>
        <source>Change:</source>
        <translation>Växel:</translation>
    </message>
    <message>
        <source>(un)select all</source>
        <translation>(av)markera allt</translation>
    </message>
    <message>
        <source>Tree mode</source>
        <translation>Trädvy</translation>
    </message>
    <message>
        <source>List mode</source>
        <translation>Listvy</translation>
    </message>
    <message>
        <source>Amount</source>
        <translation>Belopp</translation>
    </message>
    <message>
        <source>Received with label</source>
        <translation>Mottagen med etikett</translation>
    </message>
    <message>
        <source>Received with address</source>
        <translation>Mottagen med adress</translation>
    </message>
    <message>
        <source>Date</source>
        <translation>Datum</translation>
    </message>
    <message>
        <source>Confirmations</source>
        <translation>Bekräftelser</translation>
    </message>
    <message>
        <source>Confirmed</source>
        <translation>Bekräftad</translation>
    </message>
    <message>
        <source>Copy address</source>
        <translation>Kopiera adress</translation>
    </message>
    <message>
        <source>Copy label</source>
        <translation>Kopiera etikett</translation>
    </message>
    <message>
        <source>Copy amount</source>
        <translation>Kopiera belopp</translation>
    </message>
    <message>
        <source>Copy transaction ID</source>
        <translation>Kopiera transaktions-ID</translation>
    </message>
    <message>
        <source>Lock unspent</source>
        <translation>Lås ospenderat</translation>
    </message>
    <message>
        <source>Unlock unspent</source>
        <translation>Lås upp ospenderat</translation>
    </message>
    <message>
        <source>Copy quantity</source>
        <translation>Kopiera kvantitet</translation>
    </message>
    <message>
        <source>Copy fee</source>
        <translation>Kopiera avgift</translation>
    </message>
    <message>
        <source>Copy after fee</source>
        <translation>Kopiera efter avgift</translation>
    </message>
    <message>
        <source>Copy bytes</source>
        <translation>Kopiera byte</translation>
    </message>
    <message>
        <source>Copy dust</source>
        <translation>Kopiera damm</translation>
    </message>
    <message>
        <source>Copy change</source>
        <translation>Kopiera växel</translation>
    </message>
    <message>
        <source>(%1 locked)</source>
        <translation>(%1 låst)</translation>
    </message>
    <message>
        <source>yes</source>
        <translation>ja</translation>
    </message>
    <message>
        <source>no</source>
        <translation>nej</translation>
    </message>
    <message>
        <source>This label turns red if any recipient receives an amount smaller than the current dust threshold.</source>
        <translation>Denna etikett blir röd om någon mottagare tar emot ett belopp som är lägre än aktuell dammtröskel.</translation>
    </message>
    <message>
        <source>Can vary +/- %1 satoshi(s) per input.</source>
        <translation>Kan variera +/- %1 satoshi per inmatning.</translation>
    </message>
    <message>
        <source>(no label)</source>
        <translation>(Ingen etikett)</translation>
    </message>
    <message>
        <source>change from %1 (%2)</source>
        <translation>växel från %1 (%2)</translation>
    </message>
    <message>
        <source>(change)</source>
        <translation>(växel)</translation>
    </message>
</context>
<context>
    <name>CreateWalletActivity</name>
    </context>
<context>
    <name>CreateWalletDialog</name>
    </context>
<context>
    <name>EditAddressDialog</name>
    <message>
        <source>Edit Address</source>
        <translation>Redigera adress</translation>
    </message>
    <message>
        <source>&amp;Label</source>
        <translation>&amp;Etikett</translation>
    </message>
    <message>
        <source>The label associated with this address list entry</source>
        <translation>Etiketten associerad med denna post i adresslistan</translation>
    </message>
    <message>
        <source>The address associated with this address list entry. This can only be modified for sending addresses.</source>
        <translation>Adressen associerad med denna post i adresslistan. Den kan bara ändras för sändningsadresser.</translation>
    </message>
    <message>
        <source>&amp;Address</source>
        <translation>&amp;Adress</translation>
    </message>
    <message>
        <source>New sending address</source>
        <translation>Ny avsändaradress</translation>
    </message>
    <message>
        <source>Edit receiving address</source>
        <translation>Redigera mottagaradress</translation>
    </message>
    <message>
        <source>Edit sending address</source>
        <translation>Redigera avsändaradress</translation>
    </message>
    <message>
        <source>The entered address "%1" is not a valid Bitcoin address.</source>
        <translation>Den angivna adressen "%1" är inte en giltig Bitcoin-adress.</translation>
    </message>
    <message>
        <source>Address "%1" already exists as a receiving address with label "%2" and so cannot be added as a sending address.</source>
        <translation>Adressen "%1" finns redan som en mottagaradress med etikett "%2" och kan därför inte anges som sändaradress.</translation>
    </message>
    <message>
        <source>The entered address "%1" is already in the address book with label "%2".</source>
        <translation>Den angivna adressen "%1" finns redan i adressboken med etikett "%2".</translation>
    </message>
    <message>
        <source>Could not unlock wallet.</source>
        <translation>Kunde inte låsa upp plånboken.</translation>
    </message>
    <message>
        <source>New key generation failed.</source>
        <translation>Misslyckades med generering av ny nyckel.</translation>
    </message>
</context>
<context>
    <name>FreespaceChecker</name>
    <message>
        <source>A new data directory will be created.</source>
        <translation>En ny datakatalog kommer att skapas.</translation>
    </message>
    <message>
        <source>name</source>
        <translation>namn</translation>
    </message>
    <message>
        <source>Directory already exists. Add %1 if you intend to create a new directory here.</source>
        <translation>Katalogen finns redan. Lägg till %1 om du vill skapa en ny katalog här.</translation>
    </message>
    <message>
        <source>Path already exists, and is not a directory.</source>
        <translation>Sökvägen finns redan, och är inte en katalog.</translation>
    </message>
    <message>
        <source>Cannot create data directory here.</source>
        <translation>Kan inte skapa datakatalog här.</translation>
    </message>
</context>
<context>
    <name>HelpMessageDialog</name>
    <message>
        <source>version</source>
        <translation>version</translation>
    </message>
    <message>
        <source>(%1-bit)</source>
        <translation>(%1-bit)</translation>
    </message>
    <message>
        <source>About %1</source>
        <translation>Om %1</translation>
    </message>
    <message>
        <source>Command-line options</source>
        <translation>Kommandoradsalternativ</translation>
    </message>
</context>
<context>
    <name>Intro</name>
    <message>
        <source>Welcome</source>
        <translation>Välkommen</translation>
    </message>
    <message>
        <source>Welcome to %1.</source>
        <translation>Välkommen till %1.</translation>
    </message>
    <message>
        <source>As this is the first time the program is launched, you can choose where %1 will store its data.</source>
        <translation>Eftersom detta är första gången som programmet startas får du välja var %1 skall lagra sina data.</translation>
    </message>
    <message>
        <source>When you click OK, %1 will begin to download and process the full %4 block chain (%2GB) starting with the earliest transactions in %3 when %4 initially launched.</source>
        <translation>När du trycker OK kommer %1 att börja ladda ner och bearbeta den fullständiga %4-blockkedjan (%2 GB), med början vid de första transaktionerna %3 när %4 först lanserades.</translation>
    </message>
    <message>
        <source>This initial synchronisation is very demanding, and may expose hardware problems with your computer that had previously gone unnoticed. Each time you run %1, it will continue downloading where it left off.</source>
        <translation>Denna första synkronisering är väldigt krävande, och kan påvisa hårdvaruproblem hos din dator som tidigare inte visat sig. Varje gång du kör %1, kommer nerladdningen att fortsätta där den avslutades.</translation>
    </message>
    <message>
        <source>If you have chosen to limit block chain storage (pruning), the historical data must still be downloaded and processed, but will be deleted afterward to keep your disk usage low.</source>
        <translation>Om du valt att begränsa storleken på blockkedjan (gallring), måste historiska data ändå laddas ner och behandlas, men kommer därefter att tas bort för att spara lagringsutrymme.</translation>
    </message>
    <message>
        <source>Use the default data directory</source>
        <translation>Använd den förvalda datakatalogen</translation>
    </message>
    <message>
        <source>Use a custom data directory:</source>
        <translation>Använd en anpassad datakatalog:</translation>
    </message>
    <message>
        <source>Bitcoin</source>
        <translation>Bitcoin</translation>
    </message>
    <message>
        <source>At least %1 GB of data will be stored in this directory, and it will grow over time.</source>
        <translation>Minst %1 GB data kommer att sparas i den här katalogen, och de växer över tiden.</translation>
    </message>
    <message>
        <source>Approximately %1 GB of data will be stored in this directory.</source>
        <translation>Ungefär %1 GB data kommer att lagras i den här katalogen.</translation>
    </message>
    <message>
        <source>%1 will download and store a copy of the Bitcoin block chain.</source>
        <translation>%1 kommer att ladda ner och lagra en kopia av Bitcoins blockkedja.</translation>
    </message>
    <message>
        <source>The wallet will also be stored in this directory.</source>
        <translation>Plånboken sparas också i den här katalogen.</translation>
    </message>
    <message>
        <source>Error: Specified data directory "%1" cannot be created.</source>
        <translation>Fel: Angiven datakatalog "%1" kan inte skapas.</translation>
    </message>
    <message>
        <source>Error</source>
        <translation>Fel</translation>
    </message>
    <message numerus="yes">
        <source>%n GB of free space available</source>
        <translation><numerusform>%n GB fritt utrymme kvar</numerusform><numerusform>%n GB fritt utrymme kvar</numerusform></translation>
    </message>
    <message numerus="yes">
        <source>(of %n GB needed)</source>
        <translation><numerusform>(av %n GB behövs)</numerusform><numerusform>(av %n GB behövs)</numerusform></translation>
    </message>
    </context>
<context>
    <name>ModalOverlay</name>
    <message>
        <source>Form</source>
        <translation>Formulär</translation>
    </message>
    <message>
        <source>Recent transactions may not yet be visible, and therefore your wallet's balance might be incorrect. This information will be correct once your wallet has finished synchronizing with the bitcoin network, as detailed below.</source>
        <translation>Nyligen gjorda transaktioner visas inte korrekt och därför kan din plånboks saldo visas felaktigt. Denna information kommer att visas korrekt så snart din plånbok har synkroniserats med Bitcoin-nätverket enligt informationen nedan.</translation>
    </message>
    <message>
        <source>Attempting to spend bitcoins that are affected by not-yet-displayed transactions will not be accepted by the network.</source>
        <translation>Att försöka spendera bitcoin som påverkas av transaktioner som ännu inte visas kommer inte accepteras av nätverket.</translation>
    </message>
    <message>
        <source>Number of blocks left</source>
        <translation>Antal block kvar</translation>
    </message>
    <message>
        <source>Unknown...</source>
        <translation>Okänt...</translation>
    </message>
    <message>
        <source>Last block time</source>
        <translation>Senaste blocktid</translation>
    </message>
    <message>
        <source>Progress</source>
        <translation>Förlopp</translation>
    </message>
    <message>
        <source>Progress increase per hour</source>
        <translation>Förloppsökning per timme</translation>
    </message>
    <message>
        <source>calculating...</source>
        <translation>beräknar...</translation>
    </message>
    <message>
        <source>Estimated time left until synced</source>
        <translation>Uppskattad tid kvar tills synkroniserad</translation>
    </message>
    <message>
        <source>Hide</source>
        <translation>Dölj</translation>
    </message>
    <message>
        <source>Unknown. Syncing Headers (%1, %2%)...</source>
        <translation>Okänd. Synkar huvuden (%1, %2%)...</translation>
    </message>
</context>
<context>
    <name>OpenURIDialog</name>
    <message>
        <source>Open URI</source>
        <translation>Öppna URI</translation>
    </message>
    <message>
        <source>Open payment request from URI or file</source>
        <translation>Öppna betalningsbegäran från URI eller fil</translation>
    </message>
    <message>
        <source>URI:</source>
        <translation>URI:</translation>
    </message>
    <message>
        <source>Select payment request file</source>
        <translation>Välj betalningsbegäransfil</translation>
    </message>
    <message>
        <source>Select payment request file to open</source>
        <translation>Välj betalningsbegäransfil som ska öppnas</translation>
    </message>
</context>
<context>
    <name>OpenWalletActivity</name>
    <message>
        <source>default wallet</source>
        <translation>Standardplånbok</translation>
    </message>
    <message>
        <source>Opening Wallet &lt;b&gt;%1&lt;/b&gt;...</source>
        <translation>Öppnar plånboken &lt;b&gt;%1&lt;/b&gt;...</translation>
    </message>
</context>
<context>
    <name>OptionsDialog</name>
    <message>
        <source>Options</source>
        <translation>Alternativ</translation>
    </message>
    <message>
        <source>&amp;Main</source>
        <translation>&amp;Allmänt</translation>
    </message>
    <message>
        <source>Automatically start %1 after logging in to the system.</source>
        <translation>Starta %1 automatiskt efter inloggningen.</translation>
    </message>
    <message>
        <source>&amp;Start %1 on system login</source>
        <translation>&amp;Starta %1 vid systemlogin</translation>
    </message>
    <message>
        <source>Size of &amp;database cache</source>
        <translation>Storleken på &amp;databascache</translation>
    </message>
    <message>
        <source>Number of script &amp;verification threads</source>
        <translation>Antalet skript&amp;verifikationstrådar</translation>
    </message>
    <message>
        <source>IP address of the proxy (e.g. IPv4: 127.0.0.1 / IPv6: ::1)</source>
        <translation>Proxyns IP-adress (t.ex.  IPv4: 127.0.0.1 / IPv6: ::1)</translation>
    </message>
    <message>
        <source>Shows if the supplied default SOCKS5 proxy is used to reach peers via this network type.</source>
        <translation>Visar om den angivna standard-SOCKS5-proxyn används för att nå noder via den här nätverkstypen.</translation>
    </message>
    <message>
        <source>Use separate SOCKS&amp;5 proxy to reach peers via Tor hidden services:</source>
        <translation>Använd separat SOCKS&amp;5-proxy för att nå noder via Tors dolda tjänster:</translation>
    </message>
    <message>
        <source>Hide the icon from the system tray.</source>
        <translation>Dölj ikonen från systemfältet.</translation>
    </message>
    <message>
        <source>&amp;Hide tray icon</source>
        <translation>&amp;Dölj ikonen</translation>
    </message>
    <message>
        <source>Minimize instead of exit the application when the window is closed. When this option is enabled, the application will be closed only after selecting Exit in the menu.</source>
        <translation>Minimera istället för att stänga programmet när fönstret stängs. När detta alternativ är aktiverat stängs programmet endast genom att välja Stäng i menyn.</translation>
    </message>
    <message>
        <source>Third party URLs (e.g. a block explorer) that appear in the transactions tab as context menu items. %s in the URL is replaced by transaction hash. Multiple URLs are separated by vertical bar |.</source>
        <translation>Tredjeparts-URL:er (t.ex. en blockutforskare) som visas i transaktionsfliken som snabbmenyalternativ. %s i URL:en ersätts med transaktionshash. Flera URL:er separeras med vertikalt streck |.</translation>
    </message>
    <message>
        <source>Open the %1 configuration file from the working directory.</source>
        <translation>Öppna konfigurationsfilen %1 från arbetskatalogen.</translation>
    </message>
    <message>
        <source>Open Configuration File</source>
        <translation>Öppna konfigurationsfil</translation>
    </message>
    <message>
        <source>Reset all client options to default.</source>
        <translation>Återställ alla klientinställningar till förvalen.</translation>
    </message>
    <message>
        <source>&amp;Reset Options</source>
        <translation>&amp;Återställ alternativ</translation>
    </message>
    <message>
        <source>&amp;Network</source>
        <translation>&amp;Nätverk</translation>
    </message>
    <message>
        <source>Disables some advanced features but all blocks will still be fully validated. Reverting this setting requires re-downloading the entire blockchain. Actual disk usage may be somewhat higher.</source>
        <translation>Stänger av vissa avancerade funktioner, men samtliga block kommer fortfarande att verifieras. Återställning av denna inställning kräver att den fullständiga blockkedjan laddas ned igen. Det använda diskutrymmet kan öka något.</translation>
    </message>
    <message>
        <source>Prune &amp;block storage to</source>
        <translation>Gallra &amp;blocklagring till</translation>
    </message>
    <message>
        <source>GB</source>
        <translation>GB</translation>
    </message>
    <message>
        <source>Reverting this setting requires re-downloading the entire blockchain.</source>
        <translation>Vid avstängning av denna inställning kommer den fullständiga blockkedjan behövas laddas ned igen.</translation>
    </message>
    <message>
        <source>MiB</source>
        <translation>MiB</translation>
    </message>
    <message>
        <source>(0 = auto, &lt;0 = leave that many cores free)</source>
        <translation>(0 = auto, &lt;0 = lämna så många kärnor lediga)</translation>
    </message>
    <message>
        <source>W&amp;allet</source>
        <translation>&amp;Plånbok</translation>
    </message>
    <message>
        <source>Expert</source>
        <translation>Expert</translation>
    </message>
    <message>
        <source>Enable coin &amp;control features</source>
        <translation>Aktivera mynt&amp;kontrollfunktioner</translation>
    </message>
    <message>
        <source>If you disable the spending of unconfirmed change, the change from a transaction cannot be used until that transaction has at least one confirmation. This also affects how your balance is computed.</source>
        <translation>Om du inaktiverar spendering av obekräftad växel, kan inte växeln från en transaktion användas förrän transaktionen har minst en bekräftelse. Detta påverkar också hur ditt saldo beräknas.</translation>
    </message>
    <message>
        <source>&amp;Spend unconfirmed change</source>
        <translation>&amp;Spendera obekräftad växel</translation>
    </message>
    <message>
        <source>Automatically open the Bitcoin client port on the router. This only works when your router supports UPnP and it is enabled.</source>
        <translation>Öppna automatiskt Bitcoin-klientens port på routern. Detta fungerar endast om din router stödjer UPnP och det är är aktiverat.</translation>
    </message>
    <message>
        <source>Map port using &amp;UPnP</source>
        <translation>Tilldela port med hjälp av &amp;UPnP</translation>
    </message>
    <message>
        <source>Accept connections from outside.</source>
        <translation>Acceptera anslutningar utifrån.</translation>
    </message>
    <message>
        <source>Allow incomin&amp;g connections</source>
        <translation>Tillåt inkommande anslutningar</translation>
    </message>
    <message>
        <source>Connect to the Bitcoin network through a SOCKS5 proxy.</source>
        <translation>Anslut till Bitcoin-nätverket genom en SOCKS5-proxy.</translation>
    </message>
    <message>
        <source>&amp;Connect through SOCKS5 proxy (default proxy):</source>
        <translation>&amp;Anslut genom SOCKS5-proxy (förvald proxy):</translation>
    </message>
    <message>
        <source>Proxy &amp;IP:</source>
        <translation>Proxy-&amp;IP:</translation>
    </message>
    <message>
        <source>&amp;Port:</source>
        <translation>&amp;Port:</translation>
    </message>
    <message>
        <source>Port of the proxy (e.g. 9050)</source>
        <translation>Proxyns port (t.ex. 9050)</translation>
    </message>
    <message>
        <source>Used for reaching peers via:</source>
        <translation>Används för att nå noder via:</translation>
    </message>
    <message>
        <source>IPv4</source>
        <translation>IPv4</translation>
    </message>
    <message>
        <source>IPv6</source>
        <translation>IPv6</translation>
    </message>
    <message>
        <source>Tor</source>
        <translation>Tor</translation>
    </message>
    <message>
        <source>Connect to the Bitcoin network through a separate SOCKS5 proxy for Tor hidden services.</source>
        <translation>Anslut till Bitcoin-nätverket genom en separat SOCKS5-proxy för dolda tjänster i Tor.</translation>
    </message>
    <message>
        <source>&amp;Window</source>
        <translation>&amp;Fönster</translation>
    </message>
    <message>
        <source>Show only a tray icon after minimizing the window.</source>
        <translation>Visa endast en systemfältsikon vid minimering.</translation>
    </message>
    <message>
        <source>&amp;Minimize to the tray instead of the taskbar</source>
        <translation>&amp;Minimera till systemfältet istället för aktivitetsfältet</translation>
    </message>
    <message>
        <source>M&amp;inimize on close</source>
        <translation>M&amp;inimera vid stängning</translation>
    </message>
    <message>
        <source>&amp;Display</source>
        <translation>&amp;Visa</translation>
    </message>
    <message>
        <source>User Interface &amp;language:</source>
        <translation>Användargränssnittets &amp;språk:</translation>
    </message>
    <message>
        <source>The user interface language can be set here. This setting will take effect after restarting %1.</source>
        <translation>Användargränssnittets språk kan ställas in här. Denna inställning träder i kraft efter en omstart av %1.</translation>
    </message>
    <message>
        <source>&amp;Unit to show amounts in:</source>
        <translation>&amp;Måttenhet att visa belopp i:</translation>
    </message>
    <message>
        <source>Choose the default subdivision unit to show in the interface and when sending coins.</source>
        <translation>Välj en måttenhet att visa i gränssnittet och när du skickar pengar.</translation>
    </message>
    <message>
        <source>Whether to show coin control features or not.</source>
        <translation>Om myntkontrollfunktioner skall visas eller inte</translation>
    </message>
    <message>
        <source>&amp;Third party transaction URLs</source>
        <translation>&amp;URL:er för tredjepartstransaktioner</translation>
    </message>
    <message>
        <source>Options set in this dialog are overridden by the command line or in the configuration file:</source>
        <translation>Alternativ som anges i denna dialog åsidosätts av kommandoraden eller i konfigurationsfilen:</translation>
    </message>
    <message>
        <source>&amp;OK</source>
        <translation>&amp;OK</translation>
    </message>
    <message>
        <source>&amp;Cancel</source>
        <translation>&amp;Avbryt</translation>
    </message>
    <message>
        <source>default</source>
        <translation>standard</translation>
    </message>
    <message>
        <source>none</source>
        <translation>inget</translation>
    </message>
    <message>
        <source>Confirm options reset</source>
        <translation>Bekräfta att alternativen ska återställs</translation>
    </message>
    <message>
        <source>Client restart required to activate changes.</source>
        <translation>Klientomstart är nödvändig för att aktivera ändringarna.</translation>
    </message>
    <message>
        <source>Client will be shut down. Do you want to proceed?</source>
        <translation>Programmet kommer att stängas. Vill du fortsätta?</translation>
    </message>
    <message>
        <source>Configuration options</source>
        <translation>Konfigurationsalternativ</translation>
    </message>
    <message>
        <source>The configuration file is used to specify advanced user options which override GUI settings. Additionally, any command-line options will override this configuration file.</source>
        <translation>Konfigurationsfilen används för att ange avancerade användaralternativ som åsidosätter inställningar i GUI. Dessutom kommer alla kommandoradsalternativ att åsidosätta denna konfigurationsfil.</translation>
    </message>
    <message>
        <source>Error</source>
        <translation>Fel</translation>
    </message>
    <message>
        <source>The configuration file could not be opened.</source>
        <translation>Konfigurationsfilen kunde inte öppnas.</translation>
    </message>
    <message>
        <source>This change would require a client restart.</source>
        <translation>Denna ändring kräver en klientomstart.</translation>
    </message>
    <message>
        <source>The supplied proxy address is invalid.</source>
        <translation>Den angivna proxy-adressen är ogiltig.</translation>
    </message>
</context>
<context>
    <name>OverviewPage</name>
    <message>
        <source>Form</source>
        <translation>Formulär</translation>
    </message>
    <message>
        <source>The displayed information may be out of date. Your wallet automatically synchronizes with the Bitcoin network after a connection is established, but this process has not completed yet.</source>
        <translation>Den visade informationen kan vara inaktuell. Plånboken synkroniseras automatiskt med Bitcoin-nätverket efter att anslutningen är upprättad, men denna process har inte slutförts ännu.</translation>
    </message>
    <message>
        <source>Watch-only:</source>
        <translation>Granska-bara:</translation>
    </message>
    <message>
        <source>Available:</source>
        <translation>Tillgängligt:</translation>
    </message>
    <message>
        <source>Your current spendable balance</source>
        <translation>Ditt tillgängliga saldo</translation>
    </message>
    <message>
        <source>Pending:</source>
        <translation>Pågående:</translation>
    </message>
    <message>
        <source>Total of transactions that have yet to be confirmed, and do not yet count toward the spendable balance</source>
        <translation>Totalt antal transaktioner som ännu inte bekräftats, och som ännu inte räknas med i aktuellt saldo</translation>
    </message>
    <message>
        <source>Immature:</source>
        <translation>Omogen:</translation>
    </message>
    <message>
        <source>Mined balance that has not yet matured</source>
        <translation>Genererat saldo som ännu inte har mognat</translation>
    </message>
    <message>
        <source>Balances</source>
        <translation>Saldon</translation>
    </message>
    <message>
        <source>Total:</source>
        <translation>Totalt:</translation>
    </message>
    <message>
        <source>Your current total balance</source>
        <translation>Ditt aktuella totala saldo</translation>
    </message>
    <message>
        <source>Your current balance in watch-only addresses</source>
        <translation>Ditt aktuella saldo i granska-bara adresser</translation>
    </message>
    <message>
        <source>Spendable:</source>
        <translation>Spenderbar:</translation>
    </message>
    <message>
        <source>Recent transactions</source>
        <translation>Nyligen genomförda transaktioner</translation>
    </message>
    <message>
        <source>Unconfirmed transactions to watch-only addresses</source>
        <translation>Obekräftade transaktioner till granska-bara adresser</translation>
    </message>
    <message>
        <source>Mined balance in watch-only addresses that has not yet matured</source>
        <translation>Genererat saldo i granska-bara adresser som ännu inte har mognat</translation>
    </message>
    <message>
        <source>Current total balance in watch-only addresses</source>
        <translation>Aktuellt totalt saldo i granska-bara adresser</translation>
    </message>
</context>
<context>
    <name>PaymentServer</name>
    <message>
        <source>Payment request error</source>
        <translation>Fel vid betalningsbegäran</translation>
    </message>
    <message>
        <source>Cannot start bitcoin: click-to-pay handler</source>
        <translation>Kan inte starta bitcoin: klicka-och-betala hanteraren</translation>
    </message>
    <message>
        <source>URI handling</source>
        <translation>URI-hantering</translation>
    </message>
    <message>
        <source>'bitcoin://' is not a valid URI. Use 'bitcoin:' instead.</source>
        <translation>'bitcoin://' är inte en accepterad URI. Använd 'bitcoin:' istället.</translation>
    </message>
    <message>
        <source>You are using a BIP70 URL which will be unsupported in the future.</source>
        <translation>Du använder en URL enligt BIP70, vilket inte kommer att stödjas i framtiden.</translation>
    </message>
    <message>
        <source>Payment request fetch URL is invalid: %1</source>
        <translation>Hämtningsadressen för betalningsbegäran är ogiltig: %1</translation>
    </message>
    <message>
        <source>Cannot process payment request because BIP70 support was not compiled in.</source>
        <translation>Det går inte att behandla betalningsbegäran eftersom stöd för BIP70 inte var aktiverat vid kompilering.</translation>
    </message>
    <message>
        <source>Invalid payment address %1</source>
        <translation>Ogiltig betalningsadress %1</translation>
    </message>
    <message>
        <source>URI cannot be parsed! This can be caused by an invalid Bitcoin address or malformed URI parameters.</source>
        <translation>URI kan inte parsas! Detta kan orsakas av en ogiltig Bitcoin-adress eller felaktiga URI-parametrar.</translation>
    </message>
    <message>
        <source>Payment request file handling</source>
        <translation>Hantering av betalningsbegäransfil</translation>
    </message>
    <message>
        <source>Payment request file cannot be read! This can be caused by an invalid payment request file.</source>
        <translation>Betalningsbegäransfilen kan inte läsas! Detta kan orsakas av en ogiltig betalningsbegäransfil.</translation>
    </message>
    <message>
        <source>Payment request rejected</source>
        <translation>Betalningsbegäran avslogs</translation>
    </message>
    <message>
        <source>Payment request network doesn't match client network.</source>
        <translation>Betalningsbegärans nätverk matchar inte klientens nätverk.</translation>
    </message>
    <message>
        <source>Payment request expired.</source>
        <translation>Betalningsbegäran löpte ut.</translation>
    </message>
    <message>
        <source>Payment request is not initialized.</source>
        <translation>Betalningsbegäran är inte initierad.</translation>
    </message>
    <message>
        <source>Unverified payment requests to custom payment scripts are unsupported.</source>
        <translation>Overifierade betalningsbegäranden till anpassade betalningsskript stöds inte.</translation>
    </message>
    <message>
        <source>Invalid payment request.</source>
        <translation>Ogiltig betalningsbegäran.</translation>
    </message>
    <message>
        <source>Requested payment amount of %1 is too small (considered dust).</source>
        <translation>Begärt belopp på %1 är för litet (betraktas som damm).</translation>
    </message>
    <message>
        <source>Refund from %1</source>
        <translation>Återbetalning från %1</translation>
    </message>
    <message>
        <source>Payment request %1 is too large (%2 bytes, allowed %3 bytes).</source>
        <translation>Betalningsbegäran %1 är för stor (%2 byte, tillåts %3 byte).</translation>
    </message>
    <message>
        <source>Error communicating with %1: %2</source>
        <translation>Kommunikationsfel med %1: %2</translation>
    </message>
    <message>
        <source>Payment request cannot be parsed!</source>
        <translation>Betalningsbegäran kan inte parsas!</translation>
    </message>
    <message>
        <source>Bad response from server %1</source>
        <translation>Felaktigt svar från server %1</translation>
    </message>
    <message>
        <source>Network request error</source>
        <translation>Fel vid nätverksbegäran</translation>
    </message>
    <message>
        <source>Payment acknowledged</source>
        <translation>Betalningen bekräftad</translation>
    </message>
</context>
<context>
    <name>PeerTableModel</name>
    <message>
        <source>User Agent</source>
        <translation>Användaragent</translation>
    </message>
    <message>
        <source>Node/Service</source>
        <translation>Nod/Tjänst</translation>
    </message>
    <message>
        <source>NodeId</source>
        <translation>Nod-ID</translation>
    </message>
    <message>
        <source>Ping</source>
        <translation>Ping</translation>
    </message>
    <message>
        <source>Sent</source>
        <translation>Skickat</translation>
    </message>
    <message>
        <source>Received</source>
        <translation>Mottaget</translation>
    </message>
</context>
<context>
    <name>QObject</name>
    <message>
        <source>Amount</source>
        <translation>Belopp</translation>
    </message>
    <message>
        <source>Enter a Bitcoin address (e.g. %1)</source>
        <translation>Ange en Bitcoin-adress (t.ex. %1)</translation>
    </message>
    <message>
        <source>%1 d</source>
        <translation>%1 d</translation>
    </message>
    <message>
        <source>%1 h</source>
        <translation>%1 h</translation>
    </message>
    <message>
        <source>%1 m</source>
        <translation>%1 m</translation>
    </message>
    <message>
        <source>%1 s</source>
        <translation>%1 s</translation>
    </message>
    <message>
        <source>None</source>
        <translation>Ingen</translation>
    </message>
    <message>
        <source>N/A</source>
        <translation>ej tillgänglig</translation>
    </message>
    <message>
        <source>%1 ms</source>
        <translation>%1 ms</translation>
    </message>
    <message numerus="yes">
        <source>%n second(s)</source>
        <translation><numerusform>%n sekund</numerusform><numerusform>%n sekunder</numerusform></translation>
    </message>
    <message numerus="yes">
        <source>%n minute(s)</source>
        <translation><numerusform>%n minut</numerusform><numerusform>%n minuter</numerusform></translation>
    </message>
    <message numerus="yes">
        <source>%n hour(s)</source>
        <translation><numerusform>%n timme</numerusform><numerusform>%n timmar</numerusform></translation>
    </message>
    <message numerus="yes">
        <source>%n day(s)</source>
        <translation><numerusform>%n dag</numerusform><numerusform>%n dagar</numerusform></translation>
    </message>
    <message numerus="yes">
        <source>%n week(s)</source>
        <translation><numerusform>%n vecka</numerusform><numerusform>%n veckor</numerusform></translation>
    </message>
    <message>
        <source>%1 and %2</source>
        <translation>%1 och %2</translation>
    </message>
    <message numerus="yes">
        <source>%n year(s)</source>
        <translation><numerusform>%n år</numerusform><numerusform>%n år</numerusform></translation>
    </message>
    <message>
        <source>%1 B</source>
        <translation>%1 B</translation>
    </message>
    <message>
        <source>%1 KB</source>
        <translation>%1 KB</translation>
    </message>
    <message>
        <source>%1 MB</source>
        <translation>%1 MB</translation>
    </message>
    <message>
        <source>%1 GB</source>
        <translation>%1 GB</translation>
    </message>
    <message>
        <source>Error: Specified data directory "%1" does not exist.</source>
        <translation>Fel: Angiven datakatalog "%1" finns inte.</translation>
    </message>
    <message>
        <source>Error: Cannot parse configuration file: %1.</source>
        <translation>Fel: Kan inte tolka konfigurationsfil: %1.</translation>
    </message>
    <message>
        <source>Error: %1</source>
        <translation>Fel: %1</translation>
    </message>
    <message>
        <source>%1 didn't yet exit safely...</source>
        <translation>%1 avslutades inte ännu säkert...</translation>
    </message>
    <message>
        <source>unknown</source>
        <translation>okänd</translation>
    </message>
</context>
<context>
    <name>QRImageWidget</name>
    <message>
        <source>&amp;Save Image...</source>
        <translation>&amp;Spara Bild...</translation>
    </message>
    <message>
        <source>&amp;Copy Image</source>
        <translation>&amp;Kopiera Bild</translation>
    </message>
    <message>
        <source>Resulting URI too long, try to reduce the text for label / message.</source>
        <translation>URI:n är för lång, försöka minska texten för etikett / meddelande.</translation>
    </message>
    <message>
        <source>Error encoding URI into QR Code.</source>
        <translation>Fel vid skapande av QR-kod från URI.</translation>
    </message>
    <message>
        <source>Save QR Code</source>
        <translation>Spara QR-kod</translation>
    </message>
    <message>
        <source>PNG Image (*.png)</source>
        <translation>PNG-bild (*.png)</translation>
    </message>
</context>
<context>
    <name>RPCConsole</name>
    <message>
        <source>N/A</source>
        <translation>ej tillgänglig</translation>
    </message>
    <message>
        <source>Client version</source>
        <translation>Klient-version</translation>
    </message>
    <message>
        <source>&amp;Information</source>
        <translation>&amp;Information</translation>
    </message>
    <message>
        <source>Debug window</source>
        <translation>Felsökningsfönster</translation>
    </message>
    <message>
        <source>General</source>
        <translation>Allmänt</translation>
    </message>
    <message>
        <source>Using BerkeleyDB version</source>
        <translation>Använder BerkeleyDB version</translation>
    </message>
    <message>
        <source>Datadir</source>
        <translation>Datakatalog</translation>
    </message>
    <message>
        <source>To specify a non-default location of the data directory use the '%1' option.</source>
        <translation>Använd alternativet '%1' för att ange en annan plats för datakatalogen än standard.</translation>
    </message>
    <message>
        <source>Blocksdir</source>
        <translation>Blockkatalog</translation>
    </message>
    <message>
        <source>To specify a non-default location of the blocks directory use the '%1' option.</source>
        <translation>Använd alternativet '%1' för att ange en annan plats för blockkatalogen än standard.</translation>
    </message>
    <message>
        <source>Startup time</source>
        <translation>Uppstartstid</translation>
    </message>
    <message>
        <source>Network</source>
        <translation>Nätverk</translation>
    </message>
    <message>
        <source>Name</source>
        <translation>Namn</translation>
    </message>
    <message>
        <source>Number of connections</source>
        <translation>Antalet anslutningar</translation>
    </message>
    <message>
        <source>Block chain</source>
        <translation>Blockkedja</translation>
    </message>
    <message>
        <source>Current number of blocks</source>
        <translation>Aktuellt antal block</translation>
    </message>
    <message>
        <source>Memory Pool</source>
        <translation>Minnespool</translation>
    </message>
    <message>
        <source>Current number of transactions</source>
        <translation>Aktuellt antal transaktioner</translation>
    </message>
    <message>
        <source>Memory usage</source>
        <translation>Minnesåtgång</translation>
    </message>
    <message>
        <source>Wallet: </source>
        <translation>Plånbok:</translation>
    </message>
    <message>
        <source>(none)</source>
        <translation>(ingen)</translation>
    </message>
    <message>
        <source>&amp;Reset</source>
        <translation>&amp;Återställ</translation>
    </message>
    <message>
        <source>Received</source>
        <translation>Mottaget</translation>
    </message>
    <message>
        <source>Sent</source>
        <translation>Skickat</translation>
    </message>
    <message>
        <source>&amp;Peers</source>
        <translation>&amp;Klienter</translation>
    </message>
    <message>
        <source>Banned peers</source>
        <translation>Bannlysta noder</translation>
    </message>
    <message>
        <source>Select a peer to view detailed information.</source>
        <translation>Välj en klient för att se detaljerad information.</translation>
    </message>
    <message>
        <source>Whitelisted</source>
        <translation>Vitlistad</translation>
    </message>
    <message>
        <source>Direction</source>
        <translation>Riktning</translation>
    </message>
    <message>
        <source>Version</source>
        <translation>Version</translation>
    </message>
    <message>
        <source>Starting Block</source>
        <translation>Startblock</translation>
    </message>
    <message>
        <source>Synced Headers</source>
        <translation>Synkade huvuden</translation>
    </message>
    <message>
        <source>Synced Blocks</source>
        <translation>Synkade block</translation>
    </message>
    <message>
        <source>User Agent</source>
        <translation>Användaragent</translation>
    </message>
    <message>
        <source>Open the %1 debug log file from the current data directory. This can take a few seconds for large log files.</source>
        <translation>Öppna felsökningsloggen %1 från aktuell datakatalog. Detta kan ta några sekunder för stora loggfiler.</translation>
    </message>
    <message>
        <source>Decrease font size</source>
        <translation>Minska fontstorleken</translation>
    </message>
    <message>
        <source>Increase font size</source>
        <translation>Öka fontstorleken</translation>
    </message>
    <message>
        <source>Services</source>
        <translation>Tjänster</translation>
    </message>
    <message>
        <source>Ban Score</source>
        <translation>Bannlysningspoäng</translation>
    </message>
    <message>
        <source>Connection Time</source>
        <translation>Anslutningstid</translation>
    </message>
    <message>
        <source>Last Send</source>
        <translation>Senast sänt</translation>
    </message>
    <message>
        <source>Last Receive</source>
        <translation>Senast mottaget</translation>
    </message>
    <message>
        <source>Ping Time</source>
        <translation>Pingtid</translation>
    </message>
    <message>
        <source>The duration of a currently outstanding ping.</source>
        <translation>Tidsåtgången för en aktuell utestående ping.</translation>
    </message>
    <message>
        <source>Ping Wait</source>
        <translation>Pingväntetid</translation>
    </message>
    <message>
        <source>Min Ping</source>
        <translation>Min Ping</translation>
    </message>
    <message>
        <source>Time Offset</source>
        <translation>Tidsförskjutning</translation>
    </message>
    <message>
        <source>Last block time</source>
        <translation>Senaste blocktid</translation>
    </message>
    <message>
        <source>&amp;Open</source>
        <translation>&amp;Öppna</translation>
    </message>
    <message>
        <source>&amp;Console</source>
        <translation>&amp;Konsol</translation>
    </message>
    <message>
        <source>&amp;Network Traffic</source>
        <translation>&amp;Nätverkstrafik</translation>
    </message>
    <message>
        <source>Totals</source>
        <translation>Totalt:</translation>
    </message>
    <message>
        <source>In:</source>
        <translation>In:</translation>
    </message>
    <message>
        <source>Out:</source>
        <translation>Ut:</translation>
    </message>
    <message>
        <source>Debug log file</source>
        <translation>Felsökningslogg</translation>
    </message>
    <message>
        <source>Clear console</source>
        <translation>Rensa konsollen</translation>
    </message>
    <message>
        <source>1 &amp;hour</source>
        <translation>1 &amp;timme</translation>
    </message>
    <message>
        <source>1 &amp;day</source>
        <translation>1 &amp;dag</translation>
    </message>
    <message>
        <source>1 &amp;week</source>
        <translation>1 &amp;vecka</translation>
    </message>
    <message>
        <source>1 &amp;year</source>
        <translation>1 &amp;år</translation>
    </message>
    <message>
        <source>&amp;Disconnect</source>
        <translation>&amp;Koppla ner</translation>
    </message>
    <message>
        <source>Ban for</source>
        <translation>Bannlys i</translation>
    </message>
    <message>
        <source>&amp;Unban</source>
        <translation>&amp;Ta bort bannlysning</translation>
    </message>
    <message>
        <source>Welcome to the %1 RPC console.</source>
        <translation>Välkommen till %1 RPC-konsolen.</translation>
    </message>
    <message>
        <source>Use up and down arrows to navigate history, and %1 to clear screen.</source>
        <translation>Använd upp- och ner-pilarna för att navigera i historiken, och %1 för att rensa skärmen.</translation>
    </message>
    <message>
        <source>Type %1 for an overview of available commands.</source>
        <translation>Skriv %1 för att få en översikt av tillgängliga kommandon.</translation>
    </message>
    <message>
        <source>For more information on using this console type %1.</source>
        <translation>För mer information om att använda denna konsol, skriv %1.</translation>
    </message>
    <message>
        <source>WARNING: Scammers have been active, telling users to type commands here, stealing their wallet contents. Do not use this console without fully understanding the ramifications of a command.</source>
        <translation>VARNING: Bedragare är kända för att be användare skriva olika kommandon här, varpå de stjäl plånböckernas innehåll. Använd inte konsolen utan att fullt ut förstå konsekvenserna av ett visst kommando.</translation>
    </message>
    <message>
        <source>Network activity disabled</source>
        <translation>Nätverksaktivitet inaktiverad</translation>
    </message>
    <message>
        <source>Executing command without any wallet</source>
        <translation>Utför instruktion utan plånbok</translation>
    </message>
    <message>
        <source>Executing command using "%1" wallet</source>
        <translation>Utför instruktion med plånbok "%1"</translation>
    </message>
    <message>
        <source>(node id: %1)</source>
        <translation>(nod-id: %1)</translation>
    </message>
    <message>
        <source>via %1</source>
        <translation>via %1</translation>
    </message>
    <message>
        <source>never</source>
        <translation>aldrig</translation>
    </message>
    <message>
        <source>Inbound</source>
        <translation>Inkommande</translation>
    </message>
    <message>
        <source>Outbound</source>
        <translation>Utgående</translation>
    </message>
    <message>
        <source>Yes</source>
        <translation>Ja</translation>
    </message>
    <message>
        <source>No</source>
        <translation>Nej</translation>
    </message>
    <message>
        <source>Unknown</source>
        <translation>Okänd</translation>
    </message>
</context>
<context>
    <name>ReceiveCoinsDialog</name>
    <message>
        <source>&amp;Amount:</source>
        <translation>&amp;Belopp:</translation>
    </message>
    <message>
        <source>&amp;Label:</source>
        <translation>&amp;Etikett:</translation>
    </message>
    <message>
        <source>&amp;Message:</source>
        <translation>&amp;Meddelande:</translation>
    </message>
    <message>
        <source>An optional message to attach to the payment request, which will be displayed when the request is opened. Note: The message will not be sent with the payment over the Bitcoin network.</source>
        <translation>Ett valfritt meddelande att bifoga betalningsbegäran, vilket visas när begäran öppnas. Obs: Meddelandet kommer inte att sändas med betalningen över Bitcoin-nätverket.</translation>
    </message>
    <message>
        <source>An optional label to associate with the new receiving address.</source>
        <translation>En valfri etikett att associera med den nya mottagaradressen.</translation>
    </message>
    <message>
        <source>Use this form to request payments. All fields are &lt;b&gt;optional&lt;/b&gt;.</source>
        <translation>Använd detta formulär för att begära betalningar. Alla fält är  &lt;b&gt;valfria&lt;/b&gt;.</translation>
    </message>
    <message>
        <source>An optional amount to request. Leave this empty or zero to not request a specific amount.</source>
        <translation>Ett valfritt belopp att begära. Lämna tomt eller ange noll för att inte begära ett specifikt belopp.</translation>
    </message>
    <message>
        <source>Clear all fields of the form.</source>
        <translation>Rensa alla formulärfälten</translation>
    </message>
    <message>
        <source>Clear</source>
        <translation>Rensa</translation>
    </message>
    <message>
        <source>Native segwit addresses (aka Bech32 or BIP-173) reduce your transaction fees later on and offer better protection against typos, but old wallets don't support them. When unchecked, an address compatible with older wallets will be created instead.</source>
        <translation>Bech32-addresser (BIP-173) är billigare att spendera från och har bättre skytt mot skrivfel mot konstnaden att äldre plånböcker inte förstår dem. När inte valet är gjort kommer en address som är kompatibel med äldre plånböcker att skapas istället.</translation>
    </message>
    <message>
        <source>Generate native segwit (Bech32) address</source>
        <translation>Skapa Bech32-adress</translation>
    </message>
    <message>
        <source>Requested payments history</source>
        <translation>Historik för begärda betalningar</translation>
    </message>
    <message>
        <source>Show the selected request (does the same as double clicking an entry)</source>
        <translation>Visa valda begäranden (gör samma som att dubbelklicka på en post)</translation>
    </message>
    <message>
        <source>Show</source>
        <translation>Visa</translation>
    </message>
    <message>
        <source>Remove the selected entries from the list</source>
        <translation>Ta bort valda poster från listan</translation>
    </message>
    <message>
        <source>Remove</source>
        <translation>Ta bort</translation>
    </message>
    <message>
        <source>Copy URI</source>
        <translation>Kopiera URI</translation>
    </message>
    <message>
        <source>Copy label</source>
        <translation>Kopiera etikett</translation>
    </message>
    <message>
        <source>Copy message</source>
        <translation>Kopiera meddelande</translation>
    </message>
    <message>
        <source>Copy amount</source>
        <translation>Kopiera belopp</translation>
    </message>
</context>
<context>
    <name>ReceiveRequestDialog</name>
    <message>
        <source>QR Code</source>
        <translation>QR-kod</translation>
    </message>
    <message>
        <source>Copy &amp;URI</source>
        <translation>Kopiera &amp;URI</translation>
    </message>
    <message>
        <source>Copy &amp;Address</source>
        <translation>Kopiera &amp;Adress</translation>
    </message>
    <message>
        <source>&amp;Save Image...</source>
        <translation>&amp;Spara Bild...</translation>
    </message>
    <message>
        <source>Request payment to %1</source>
        <translation>Begär betalning till %1</translation>
    </message>
    <message>
        <source>Payment information</source>
        <translation>Betalinformaton</translation>
    </message>
    <message>
        <source>URI</source>
        <translation>URI</translation>
    </message>
    <message>
        <source>Address</source>
        <translation>Adress</translation>
    </message>
    <message>
        <source>Amount</source>
        <translation>Belopp</translation>
    </message>
    <message>
        <source>Label</source>
        <translation>Etikett</translation>
    </message>
    <message>
        <source>Message</source>
        <translation>Meddelande</translation>
    </message>
    <message>
        <source>Wallet</source>
        <translation>Plånbok</translation>
    </message>
</context>
<context>
    <name>RecentRequestsTableModel</name>
    <message>
        <source>Date</source>
        <translation>Datum</translation>
    </message>
    <message>
        <source>Label</source>
        <translation>Etikett</translation>
    </message>
    <message>
        <source>Message</source>
        <translation>Meddelande</translation>
    </message>
    <message>
        <source>(no label)</source>
        <translation>(Ingen etikett)</translation>
    </message>
    <message>
        <source>(no message)</source>
        <translation>(inget meddelande)</translation>
    </message>
    <message>
        <source>(no amount requested)</source>
        <translation>(inget belopp begärt)</translation>
    </message>
    <message>
        <source>Requested</source>
        <translation>Begärt</translation>
    </message>
</context>
<context>
    <name>SendCoinsDialog</name>
    <message>
        <source>Send Coins</source>
        <translation>Skicka pengar</translation>
    </message>
    <message>
        <source>Coin Control Features</source>
        <translation>Myntkontrollfunktioner</translation>
    </message>
    <message>
        <source>Inputs...</source>
        <translation>Inmatningar...</translation>
    </message>
    <message>
        <source>automatically selected</source>
        <translation>automatiskt vald</translation>
    </message>
    <message>
        <source>Insufficient funds!</source>
        <translation>Otillräckliga medel!</translation>
    </message>
    <message>
        <source>Quantity:</source>
        <translation>Kvantitet:</translation>
    </message>
    <message>
        <source>Bytes:</source>
        <translation>Antal Byte:</translation>
    </message>
    <message>
        <source>Amount:</source>
        <translation>Belopp:</translation>
    </message>
    <message>
        <source>Fee:</source>
        <translation>Avgift:</translation>
    </message>
    <message>
        <source>After Fee:</source>
        <translation>Efter avgift:</translation>
    </message>
    <message>
        <source>Change:</source>
        <translation>Växel:</translation>
    </message>
    <message>
        <source>If this is activated, but the change address is empty or invalid, change will be sent to a newly generated address.</source>
        <translation>Om denna är aktiverad men växeladressen är tom eller ogiltig kommer växeln att sändas till en nyss skapad adress.</translation>
    </message>
    <message>
        <source>Custom change address</source>
        <translation>Anpassad växeladress</translation>
    </message>
    <message>
        <source>Transaction Fee:</source>
        <translation>Transaktionsavgift:</translation>
    </message>
    <message>
        <source>Choose...</source>
        <translation>Välj...</translation>
    </message>
    <message>
        <source>Using the fallbackfee can result in sending a transaction that will take several hours or days (or never) to confirm. Consider choosing your fee manually or wait until you have validated the complete chain.</source>
        <translation>Med standardavgiften riskerar en transaktion ta timmar eller dagar för att bekräftas, om den ens gör det. Överväg att själv välja avgift alternativt vänta tills du har validerat hela kedjan.</translation>
    </message>
    <message>
        <source>Warning: Fee estimation is currently not possible.</source>
        <translation>Varning: Avgiftsuppskattning är för närvarande inte möjlig.</translation>
    </message>
    <message>
        <source>collapse fee-settings</source>
        <translation>Fäll ihop avgiftsinställningarna</translation>
    </message>
    <message>
        <source>Specify a custom fee per kB (1,000 bytes) of the transaction's virtual size.

Note:  Since the fee is calculated on a per-byte basis, a fee of "100 satoshis per kB" for a transaction size of 500 bytes (half of 1 kB) would ultimately yield a fee of only 50 satoshis.</source>
        <translation>Ange en egen avgift per kB (1 000 bytes) av transaktionens virtuella storlek.

Notera: Då avgiften beräknas per byte kommer en avgift på 50 satoshi tas ut för en transaktion på 500 bytes (en halv kB) om man valt "100 satoshi per kB" som egen avgift.</translation>
    </message>
    <message>
        <source>per kilobyte</source>
        <translation>per kilobyte</translation>
    </message>
    <message>
        <source>Hide</source>
        <translation>Dölj</translation>
    </message>
    <message>
        <source>Recommended:</source>
        <translation>Rekommenderad:</translation>
    </message>
    <message>
        <source>Custom:</source>
        <translation>Anpassad:</translation>
    </message>
    <message>
        <source>(Smart fee not initialized yet. This usually takes a few blocks...)</source>
        <translation>(Smart avgift är inte initierad ännu. Detta tar vanligen några block...)</translation>
    </message>
    <message>
        <source>Send to multiple recipients at once</source>
        <translation>Skicka till flera mottagare samtidigt</translation>
    </message>
    <message>
        <source>Add &amp;Recipient</source>
        <translation>Lägg till &amp;mottagare</translation>
    </message>
    <message>
        <source>Clear all fields of the form.</source>
        <translation>Rensa alla formulärfälten</translation>
    </message>
    <message>
        <source>Dust:</source>
        <translation>Damm:</translation>
    </message>
    <message>
        <source>When there is less transaction volume than space in the blocks, miners as well as relaying nodes may enforce a minimum fee. Paying only this minimum fee is just fine, but be aware that this can result in a never confirming transaction once there is more demand for bitcoin transactions than the network can process.</source>
        <translation>När transaktionsvolymen är mindre än utrymmet i blocken kan både brytardatorer och relänoder kräva en minimiavgift. Det är okej att bara betala denna minimiavgift, men du ska vara medveten om att det kan leda till att en transaktion aldrig bekräftas så fort efterfrågan på bitcointransaktioner är större än vad nätverket kan hantera.</translation>
    </message>
    <message>
        <source>A too low fee might result in a never confirming transaction (read the tooltip)</source>
        <translation>En alltför låg avgift kan leda till att en transaktion aldrig bekräfta (läs knappbeskrivningen)</translation>
    </message>
    <message>
        <source>Confirmation time target:</source>
        <translation>Mål för bekräftelsetid:</translation>
    </message>
    <message>
        <source>Enable Replace-By-Fee</source>
        <translation>Aktivera Replace-By-Fee</translation>
    </message>
    <message>
        <source>With Replace-By-Fee (BIP-125) you can increase a transaction's fee after it is sent. Without this, a higher fee may be recommended to compensate for increased transaction delay risk.</source>
        <translation>Med Replace-By-Fee (BIP-125) kan du höja transaktionsavgiften efter att transaktionen skickats. Om du väljer bort det kan en högre avgift rekommenderas för att kompensera för ökad risk att transaktionen fördröjs.</translation>
    </message>
    <message>
        <source>Clear &amp;All</source>
        <translation>Rensa &amp;alla</translation>
    </message>
    <message>
        <source>Balance:</source>
        <translation>Saldo:</translation>
    </message>
    <message>
        <source>Confirm the send action</source>
        <translation>Bekräfta sändåtgärden</translation>
    </message>
    <message>
        <source>S&amp;end</source>
        <translation>&amp;Skicka</translation>
    </message>
    <message>
        <source>Copy quantity</source>
        <translation>Kopiera kvantitet</translation>
    </message>
    <message>
        <source>Copy amount</source>
        <translation>Kopiera belopp</translation>
    </message>
    <message>
        <source>Copy fee</source>
        <translation>Kopiera avgift</translation>
    </message>
    <message>
        <source>Copy after fee</source>
        <translation>Kopiera efter avgift</translation>
    </message>
    <message>
        <source>Copy bytes</source>
        <translation>Kopiera byte</translation>
    </message>
    <message>
        <source>Copy dust</source>
        <translation>Kopiera damm</translation>
    </message>
    <message>
        <source>Copy change</source>
        <translation>Kopiera växel</translation>
    </message>
    <message>
        <source>%1 (%2 blocks)</source>
        <translation>%1 (%2 block)</translation>
    </message>
    <message>
        <source>%1 to %2</source>
        <translation>%1 till %2</translation>
    </message>
    <message>
        <source>Are you sure you want to send?</source>
        <translation>Är du säker på att du vill skicka?</translation>
    </message>
    <message>
        <source>or</source>
        <translation>eller</translation>
    </message>
    <message>
        <source>You can increase the fee later (signals Replace-By-Fee, BIP-125).</source>
        <translation>Du kan höja avgiften senare (signalerar Replace-By-Fee, BIP-125).</translation>
    </message>
    <message>
        <source>Please, review your transaction.</source>
        <translation>Var vänlig se över din transaktion.</translation>
    </message>
    <message>
        <source>Transaction fee</source>
        <translation>Transaktionsavgift</translation>
    </message>
    <message>
        <source>Not signalling Replace-By-Fee, BIP-125.</source>
        <translation>Signalerar inte Replace-By-Fee, BIP-125.</translation>
    </message>
    <message>
        <source>Total Amount</source>
        <translation>Totalt belopp</translation>
    </message>
    <message>
        <source>Confirm send coins</source>
        <translation>Bekräfta att pengar ska skickas</translation>
    </message>
    <message>
        <source>The recipient address is not valid. Please recheck.</source>
        <translation>Mottagarens adress är ogiltig. Kontrollera igen.</translation>
    </message>
    <message>
        <source>The amount to pay must be larger than 0.</source>
        <translation>Beloppet som ska betalas måste vara större än 0.</translation>
    </message>
    <message>
        <source>The amount exceeds your balance.</source>
        <translation>Beloppet överstiger ditt saldo.</translation>
    </message>
    <message>
        <source>The total exceeds your balance when the %1 transaction fee is included.</source>
        <translation>Totalbeloppet överstiger ditt saldo när transaktionsavgiften %1 är pålagd.</translation>
    </message>
    <message>
        <source>Duplicate address found: addresses should only be used once each.</source>
        <translation>Dubblettadress hittades: adresser skall endast användas en gång var.</translation>
    </message>
    <message>
        <source>Transaction creation failed!</source>
        <translation>Transaktionen gick inte att skapa!</translation>
    </message>
    <message>
        <source>The transaction was rejected with the following reason: %1</source>
        <translation>Transaktionen avvisades med följande orsak: %1</translation>
    </message>
    <message>
        <source>A fee higher than %1 is considered an absurdly high fee.</source>
        <translation>En avgift högre än %1 anses vara en absurd hög avgift.</translation>
    </message>
    <message>
        <source>Payment request expired.</source>
        <translation>Betalningsbegäran löpte ut.</translation>
    </message>
    <message numerus="yes">
        <source>Estimated to begin confirmation within %n block(s).</source>
        <translation><numerusform>Uppskattas till att påbörja bekräftelse inom %n block.</numerusform><numerusform>Uppskattas till att påbörja bekräftelse inom %n block.</numerusform></translation>
    </message>
    <message>
        <source>Warning: Invalid Bitcoin address</source>
        <translation>Varning: Ogiltig Bitcoin-adress</translation>
    </message>
    <message>
        <source>Warning: Unknown change address</source>
        <translation>Varning: Okänd växeladress</translation>
    </message>
    <message>
        <source>Confirm custom change address</source>
        <translation>Bekräfta anpassad växeladress</translation>
    </message>
    <message>
        <source>The address you selected for change is not part of this wallet. Any or all funds in your wallet may be sent to this address. Are you sure?</source>
        <translation>Den adress du valt för växel ingår inte i denna plånbok. Eventuella eller alla pengar i din plånbok kan komma att skickas till den här adressen. Är du säker?</translation>
    </message>
    <message>
        <source>(no label)</source>
        <translation>(ingen etikett)</translation>
    </message>
</context>
<context>
    <name>SendCoinsEntry</name>
    <message>
        <source>A&amp;mount:</source>
        <translation>&amp;Belopp:</translation>
    </message>
    <message>
        <source>Pay &amp;To:</source>
        <translation>Betala &amp;till:</translation>
    </message>
    <message>
        <source>&amp;Label:</source>
        <translation>&amp;Etikett:</translation>
    </message>
    <message>
        <source>Choose previously used address</source>
        <translation>Välj tidigare använda adresser</translation>
    </message>
    <message>
        <source>This is a normal payment.</source>
        <translation>Detta är en normal betalning.</translation>
    </message>
    <message>
        <source>The Bitcoin address to send the payment to</source>
        <translation>Bitcoin-adress att sända betalning till</translation>
    </message>
    <message>
        <source>Alt+A</source>
        <translation>Alt+A</translation>
    </message>
    <message>
        <source>Paste address from clipboard</source>
        <translation>Klistra in adress från Urklipp</translation>
    </message>
    <message>
        <source>Alt+P</source>
        <translation>Alt+P</translation>
    </message>
    <message>
        <source>Remove this entry</source>
        <translation>Ta bort denna post</translation>
    </message>
    <message>
        <source>The fee will be deducted from the amount being sent. The recipient will receive less bitcoins than you enter in the amount field. If multiple recipients are selected, the fee is split equally.</source>
        <translation>Avgiften dras från beloppet som skickas. Mottagaren kommer att ta emot mindre bitcoin än du angivit i beloppsfältet. Om flera mottagare väljs kommer avgiften att fördelas jämt.</translation>
    </message>
    <message>
        <source>S&amp;ubtract fee from amount</source>
        <translation>S&amp;ubtrahera avgiften från beloppet</translation>
    </message>
    <message>
        <source>Use available balance</source>
        <translation>Använd tillgängligt saldo</translation>
    </message>
    <message>
        <source>Message:</source>
        <translation>Meddelande:</translation>
    </message>
    <message>
        <source>This is an unauthenticated payment request.</source>
        <translation>Detta är en oautentiserad betalningsbegäran.</translation>
    </message>
    <message>
        <source>This is an authenticated payment request.</source>
        <translation>Detta är en autentiserad betalningsbegäran.</translation>
    </message>
    <message>
        <source>Enter a label for this address to add it to the list of used addresses</source>
        <translation>Ange en etikett för denna adress för att lägga till den i listan med använda adresser</translation>
    </message>
    <message>
        <source>A message that was attached to the bitcoin: URI which will be stored with the transaction for your reference. Note: This message will not be sent over the Bitcoin network.</source>
        <translation>Ett meddelande som bifogades bitcoin: -URIn och som sparas med transaktionen som referens. Obs: Meddelandet sänds inte över Bitcoin-nätverket.</translation>
    </message>
    <message>
        <source>Pay To:</source>
        <translation>Betala till:</translation>
    </message>
    <message>
        <source>Memo:</source>
        <translation>PM:</translation>
    </message>
    <message>
        <source>Enter a label for this address to add it to your address book</source>
        <translation>Ange en etikett för denna adress för att lägga till den i din adressbok</translation>
    </message>
</context>
<context>
    <name>SendConfirmationDialog</name>
    <message>
        <source>Yes</source>
        <translation>Ja</translation>
    </message>
</context>
<context>
    <name>ShutdownWindow</name>
    <message>
        <source>%1 is shutting down...</source>
        <translation>%1 stängs av...</translation>
    </message>
    <message>
        <source>Do not shut down the computer until this window disappears.</source>
        <translation>Stäng inte av datorn förrän denna ruta försvinner.</translation>
    </message>
</context>
<context>
    <name>SignVerifyMessageDialog</name>
    <message>
        <source>Signatures - Sign / Verify a Message</source>
        <translation>Signaturer - Signera / Verifiera ett meddelande</translation>
    </message>
    <message>
        <source>&amp;Sign Message</source>
        <translation>&amp;Signera meddelande</translation>
    </message>
    <message>
        <source>You can sign messages/agreements with your addresses to prove you can receive bitcoins sent to them. Be careful not to sign anything vague or random, as phishing attacks may try to trick you into signing your identity over to them. Only sign fully-detailed statements you agree to.</source>
        <translation>Du kan signera meddelanden/avtal med dina adresser för att bevisa att du kan ta emot bitcoin som skickats till dem. Var försiktig så du inte signerar något oklart eller konstigt, eftersom phishing-angrepp kan försöka få dig att signera över din identitet till dem. Signera endast väldetaljerade meddelanden som du godkänner.</translation>
    </message>
    <message>
        <source>The Bitcoin address to sign the message with</source>
        <translation>Bitcoin-adress att signera meddelandet med</translation>
    </message>
    <message>
        <source>Choose previously used address</source>
        <translation>Välj tidigare använda adresser</translation>
    </message>
    <message>
        <source>Alt+A</source>
        <translation>Alt+A</translation>
    </message>
    <message>
        <source>Paste address from clipboard</source>
        <translation>Klistra in adress från Urklipp</translation>
    </message>
    <message>
        <source>Alt+P</source>
        <translation>Alt+P</translation>
    </message>
    <message>
        <source>Enter the message you want to sign here</source>
        <translation>Skriv in meddelandet du vill signera här</translation>
    </message>
    <message>
        <source>Signature</source>
        <translation>Signatur</translation>
    </message>
    <message>
        <source>Copy the current signature to the system clipboard</source>
        <translation>Kopiera signaturen till systemets Urklipp</translation>
    </message>
    <message>
        <source>Sign the message to prove you own this Bitcoin address</source>
        <translation>Signera meddelandet för att bevisa att du äger denna Bitcoin-adress</translation>
    </message>
    <message>
        <source>Sign &amp;Message</source>
        <translation>Signera &amp;meddelande</translation>
    </message>
    <message>
        <source>Reset all sign message fields</source>
        <translation>Rensa alla fält</translation>
    </message>
    <message>
        <source>Clear &amp;All</source>
        <translation>Rensa &amp;alla</translation>
    </message>
    <message>
        <source>&amp;Verify Message</source>
        <translation>&amp;Verifiera meddelande</translation>
    </message>
    <message>
        <source>Enter the receiver's address, message (ensure you copy line breaks, spaces, tabs, etc. exactly) and signature below to verify the message. Be careful not to read more into the signature than what is in the signed message itself, to avoid being tricked by a man-in-the-middle attack. Note that this only proves the signing party receives with the address, it cannot prove sendership of any transaction!</source>
        <translation>Ange mottagarens adress, meddelande (kopiera radbrytningar, mellanslag, TAB-tecken, osv. exakt) och signatur nedan, för att verifiera meddelandet. Undvik att läsa in mera information i signaturen än vad som stod i själva det signerade meddelandet, för att undvika ett man-in-the-middle-angrepp. Notera att detta endast bevisar att den signerande parten tar emot med adressen, det bevisar inte vem som skickat transaktionen!</translation>
    </message>
    <message>
        <source>The Bitcoin address the message was signed with</source>
        <translation>Bitcoin-adress som meddelandet signerades med</translation>
    </message>
    <message>
        <source>Verify the message to ensure it was signed with the specified Bitcoin address</source>
        <translation>Verifiera meddelandet för att vara säker på att det signerades med angiven Bitcoin-adress</translation>
    </message>
    <message>
        <source>Verify &amp;Message</source>
        <translation>Verifiera &amp;meddelande</translation>
    </message>
    <message>
        <source>Reset all verify message fields</source>
        <translation>Rensa alla fält</translation>
    </message>
    <message>
        <source>Click "Sign Message" to generate signature</source>
        <translation>Klicka "Signera meddelande" för att skapa en signatur</translation>
    </message>
    <message>
        <source>The entered address is invalid.</source>
        <translation>Den angivna adressen är ogiltig.</translation>
    </message>
    <message>
        <source>Please check the address and try again.</source>
        <translation>Kontrollera adressen och försök igen.</translation>
    </message>
    <message>
        <source>The entered address does not refer to a key.</source>
        <translation>Den angivna adressen refererar inte till en nyckel.</translation>
    </message>
    <message>
        <source>Wallet unlock was cancelled.</source>
        <translation>Upplåsningen av plånboken avbröts.</translation>
    </message>
    <message>
        <source>Private key for the entered address is not available.</source>
        <translation>Den privata nyckeln för den angivna adressen är inte tillgänglig.</translation>
    </message>
    <message>
        <source>Message signing failed.</source>
        <translation>Signeringen av meddelandet misslyckades.</translation>
    </message>
    <message>
        <source>Message signed.</source>
        <translation>Meddelande signerat.</translation>
    </message>
    <message>
        <source>The signature could not be decoded.</source>
        <translation>Signaturen kunde inte avkodas.</translation>
    </message>
    <message>
        <source>Please check the signature and try again.</source>
        <translation>Kontrollera signaturen och försök igen.</translation>
    </message>
    <message>
        <source>The signature did not match the message digest.</source>
        <translation>Signaturen matchade inte meddelandesammanfattningen.</translation>
    </message>
    <message>
        <source>Message verification failed.</source>
        <translation>Meddelandeverifikation misslyckades.</translation>
    </message>
    <message>
        <source>Message verified.</source>
        <translation>Meddelande verifierat.</translation>
    </message>
</context>
<context>
    <name>TrafficGraphWidget</name>
    <message>
        <source>KB/s</source>
        <translation>KB/s</translation>
    </message>
</context>
<context>
    <name>TransactionDesc</name>
    <message numerus="yes">
        <source>Open for %n more block(s)</source>
        <translation><numerusform>Öppet för %n mer block</numerusform><numerusform>Öppet för %n fler block</numerusform></translation>
    </message>
    <message>
        <source>Open until %1</source>
        <translation>Öppet till %1</translation>
    </message>
    <message>
        <source>conflicted with a transaction with %1 confirmations</source>
        <translation>konflikt med en transaktion med %1 bekräftelser</translation>
    </message>
    <message>
        <source>0/unconfirmed, %1</source>
        <translation>0/obekräftade, %1</translation>
    </message>
    <message>
        <source>in memory pool</source>
        <translation>i minnespoolen</translation>
    </message>
    <message>
        <source>not in memory pool</source>
        <translation>ej i minnespoolen</translation>
    </message>
    <message>
        <source>abandoned</source>
        <translation>övergiven</translation>
    </message>
    <message>
        <source>%1/unconfirmed</source>
        <translation>%1/obekräftade</translation>
    </message>
    <message>
        <source>%1 confirmations</source>
        <translation>%1 bekräftelser</translation>
    </message>
    <message>
        <source>Status</source>
        <translation>Status</translation>
    </message>
    <message>
        <source>Date</source>
        <translation>Datum</translation>
    </message>
    <message>
        <source>Source</source>
        <translation>Källa</translation>
    </message>
    <message>
        <source>Generated</source>
        <translation>Genererad</translation>
    </message>
    <message>
        <source>From</source>
        <translation>Från</translation>
    </message>
    <message>
        <source>unknown</source>
        <translation>okänd</translation>
    </message>
    <message>
        <source>To</source>
        <translation>Till</translation>
    </message>
    <message>
        <source>own address</source>
        <translation>egen adress</translation>
    </message>
    <message>
        <source>watch-only</source>
        <translation>granska-bara</translation>
    </message>
    <message>
        <source>label</source>
        <translation>etikett</translation>
    </message>
    <message>
        <source>Credit</source>
        <translation>Kredit</translation>
    </message>
    <message numerus="yes">
        <source>matures in %n more block(s)</source>
        <translation><numerusform>mognar om %n mer block</numerusform><numerusform>mognar om %n fler block</numerusform></translation>
    </message>
    <message>
        <source>not accepted</source>
        <translation>inte accepterad</translation>
    </message>
    <message>
        <source>Debit</source>
        <translation>Belasta</translation>
    </message>
    <message>
        <source>Total debit</source>
        <translation>Total debet</translation>
    </message>
    <message>
        <source>Total credit</source>
        <translation>Total kredit</translation>
    </message>
    <message>
        <source>Transaction fee</source>
        <translation>Transaktionsavgift</translation>
    </message>
    <message>
        <source>Net amount</source>
        <translation>Nettobelopp</translation>
    </message>
    <message>
        <source>Message</source>
        <translation>Meddelande</translation>
    </message>
    <message>
        <source>Comment</source>
        <translation>Kommentar</translation>
    </message>
    <message>
        <source>Transaction ID</source>
        <translation>Transaktions-ID</translation>
    </message>
    <message>
        <source>Transaction total size</source>
        <translation>Transaktionens totala storlek</translation>
    </message>
    <message>
        <source>Transaction virtual size</source>
        <translation>Transaktionens virtuella storlek</translation>
    </message>
    <message>
        <source>Output index</source>
        <translation>Utmatningsindex</translation>
    </message>
    <message>
        <source>Merchant</source>
        <translation>Handlare</translation>
    </message>
    <message>
        <source>Generated coins must mature %1 blocks before they can be spent. When you generated this block, it was broadcast to the network to be added to the block chain. If it fails to get into the chain, its state will change to "not accepted" and it won't be spendable. This may occasionally happen if another node generates a block within a few seconds of yours.</source>
        <translation>Skapade pengar måste mogna i %1 block innan de kan spenderas. När du skapade detta block sändes det till nätverket för att läggas till i blockkedjan. Om blocket inte kommer in i kedjan kommer dess status att ändras till "ej accepterat" och går inte att spendera. Detta kan ibland hända om en annan nod skapar ett block nästan samtidigt som dig.</translation>
    </message>
    <message>
        <source>Debug information</source>
        <translation>Felsökningsinformation</translation>
    </message>
    <message>
        <source>Transaction</source>
        <translation>Transaktion</translation>
    </message>
    <message>
        <source>Inputs</source>
        <translation>Inmatningar</translation>
    </message>
    <message>
        <source>Amount</source>
        <translation>Belopp:</translation>
    </message>
    <message>
        <source>true</source>
        <translation>sant</translation>
    </message>
    <message>
        <source>false</source>
        <translation>falsk</translation>
    </message>
</context>
<context>
    <name>TransactionDescDialog</name>
    <message>
        <source>This pane shows a detailed description of the transaction</source>
        <translation>Den här panelen visar en detaljerad beskrivning av transaktionen</translation>
    </message>
    <message>
        <source>Details for %1</source>
        <translation>Detaljer för %1</translation>
    </message>
</context>
<context>
    <name>TransactionTableModel</name>
    <message>
        <source>Date</source>
        <translation>Datum</translation>
    </message>
    <message>
        <source>Type</source>
        <translation>Typ</translation>
    </message>
    <message>
        <source>Label</source>
        <translation>Etikett</translation>
    </message>
    <message numerus="yes">
        <source>Open for %n more block(s)</source>
        <translation><numerusform>Öppet för %n mer block</numerusform><numerusform>Öppet för %n fler block</numerusform></translation>
    </message>
    <message>
        <source>Open until %1</source>
        <translation>Öppet till %1</translation>
    </message>
    <message>
        <source>Unconfirmed</source>
        <translation>Obekräftade</translation>
    </message>
    <message>
        <source>Abandoned</source>
        <translation>Övergiven</translation>
    </message>
    <message>
        <source>Confirming (%1 of %2 recommended confirmations)</source>
        <translation>Bekräftar (%1 av %2 rekommenderade bekräftelser)</translation>
    </message>
    <message>
        <source>Confirmed (%1 confirmations)</source>
        <translation>Bekräftad (%1 bekräftelser)</translation>
    </message>
    <message>
        <source>Conflicted</source>
        <translation>Konflikt</translation>
    </message>
    <message>
        <source>Immature (%1 confirmations, will be available after %2)</source>
        <translation>Omogen (%1 bekräftelser, blir tillgänglig efter %2)</translation>
    </message>
    <message>
        <source>Generated but not accepted</source>
        <translation>Skapad men inte accepterad</translation>
    </message>
    <message>
        <source>Received with</source>
        <translation>Mottagen med</translation>
    </message>
    <message>
        <source>Received from</source>
        <translation>Mottaget från</translation>
    </message>
    <message>
        <source>Sent to</source>
        <translation>Skickad till</translation>
    </message>
    <message>
        <source>Payment to yourself</source>
        <translation>Betalning till dig själv</translation>
    </message>
    <message>
        <source>Mined</source>
        <translation>Genererade</translation>
    </message>
    <message>
        <source>watch-only</source>
        <translation>granska-bara</translation>
    </message>
    <message>
        <source>(n/a)</source>
        <translation>(n/a)</translation>
    </message>
    <message>
        <source>(no label)</source>
        <translation>(ingen etikett)</translation>
    </message>
    <message>
        <source>Transaction status. Hover over this field to show number of confirmations.</source>
        <translation>Transaktionsstatus. Håll muspekaren över för att se antal bekräftelser.</translation>
    </message>
    <message>
        <source>Date and time that the transaction was received.</source>
        <translation>Datum och tid då transaktionen mottogs.</translation>
    </message>
    <message>
        <source>Type of transaction.</source>
        <translation>Transaktionstyp.</translation>
    </message>
    <message>
        <source>Whether or not a watch-only address is involved in this transaction.</source>
        <translation>Anger om en granska-bara--adress är involverad i denna transaktion.</translation>
    </message>
    <message>
        <source>User-defined intent/purpose of the transaction.</source>
        <translation>Användardefinierat syfte/ändamål för transaktionen.</translation>
    </message>
    <message>
        <source>Amount removed from or added to balance.</source>
        <translation>Belopp draget från eller tillagt till saldo.</translation>
    </message>
</context>
<context>
    <name>TransactionView</name>
    <message>
        <source>All</source>
        <translation>Alla</translation>
    </message>
    <message>
        <source>Today</source>
        <translation>Idag</translation>
    </message>
    <message>
        <source>This week</source>
        <translation>Denna vecka</translation>
    </message>
    <message>
        <source>This month</source>
        <translation>Denna månad</translation>
    </message>
    <message>
        <source>Last month</source>
        <translation>Föregående månad</translation>
    </message>
    <message>
        <source>This year</source>
        <translation>Det här året</translation>
    </message>
    <message>
        <source>Range...</source>
        <translation>Period...</translation>
    </message>
    <message>
        <source>Received with</source>
        <translation>Mottagen med</translation>
    </message>
    <message>
        <source>Sent to</source>
        <translation>Skickad till</translation>
    </message>
    <message>
        <source>To yourself</source>
        <translation>Till dig själv</translation>
    </message>
    <message>
        <source>Mined</source>
        <translation>Genererade</translation>
    </message>
    <message>
        <source>Other</source>
        <translation>Övriga</translation>
    </message>
    <message>
        <source>Enter address, transaction id, or label to search</source>
        <translation>Ange adress, transaktions-id eller etikett för att söka</translation>
    </message>
    <message>
        <source>Min amount</source>
        <translation>Minsta belopp</translation>
    </message>
    <message>
        <source>Abandon transaction</source>
        <translation>Avbryt transaktionen</translation>
    </message>
    <message>
        <source>Increase transaction fee</source>
        <translation>Öka transaktionsavgift</translation>
    </message>
    <message>
        <source>Copy address</source>
        <translation>Kopiera adress</translation>
    </message>
    <message>
        <source>Copy label</source>
        <translation>Kopiera etikett</translation>
    </message>
    <message>
        <source>Copy amount</source>
        <translation>Kopiera belopp</translation>
    </message>
    <message>
        <source>Copy transaction ID</source>
        <translation>Kopiera transaktions-ID</translation>
    </message>
    <message>
        <source>Copy raw transaction</source>
        <translation>Kopiera rå transaktion</translation>
    </message>
    <message>
        <source>Copy full transaction details</source>
        <translation>Kopiera alla transaktionsdetaljerna</translation>
    </message>
    <message>
        <source>Edit label</source>
        <translation>Redigera etikett</translation>
    </message>
    <message>
        <source>Show transaction details</source>
        <translation>Visa transaktionsdetaljer</translation>
    </message>
    <message>
        <source>Export Transaction History</source>
        <translation>Exportera Transaktionshistoriken</translation>
    </message>
    <message>
        <source>Comma separated file (*.csv)</source>
        <translation>Kommaseparerad fil (*.csv)</translation>
    </message>
    <message>
        <source>Confirmed</source>
        <translation>Bekräftad</translation>
    </message>
    <message>
        <source>Watch-only</source>
        <translation>Enbart granskning</translation>
    </message>
    <message>
        <source>Date</source>
        <translation>Datum</translation>
    </message>
    <message>
        <source>Type</source>
        <translation>Typ</translation>
    </message>
    <message>
        <source>Label</source>
        <translation>Etikett</translation>
    </message>
    <message>
        <source>Address</source>
        <translation>Adress</translation>
    </message>
    <message>
        <source>ID</source>
        <translation>ID</translation>
    </message>
    <message>
        <source>Exporting Failed</source>
        <translation>Export misslyckades</translation>
    </message>
    <message>
        <source>There was an error trying to save the transaction history to %1.</source>
        <translation>Ett fel inträffade när transaktionshistoriken skulle sparas till %1.</translation>
    </message>
    <message>
        <source>Exporting Successful</source>
        <translation>Exporteringen lyckades</translation>
    </message>
    <message>
        <source>The transaction history was successfully saved to %1.</source>
        <translation>Transaktionshistoriken sparades till %1.</translation>
    </message>
    <message>
        <source>Range:</source>
        <translation>Räckvidd:</translation>
    </message>
    <message>
        <source>to</source>
        <translation>till</translation>
    </message>
</context>
<context>
    <name>UnitDisplayStatusBarControl</name>
    <message>
        <source>Unit to show amounts in. Click to select another unit.</source>
        <translation>Enhet att visa belopp i. Klicka för att välja annan enhet.</translation>
    </message>
</context>
<context>
    <name>WalletController</name>
    <message>
        <source>Close wallet</source>
        <translation>Stäng plånboken</translation>
    </message>
    <message>
        <source>Closing the wallet for too long can result in having to resync the entire chain if pruning is enabled.</source>
        <translation>Om plånboken är stängd under för lång tid kan hela kedjan behöva synkroniseras om, om gallring är aktiverad.</translation>
    </message>
</context>
<context>
    <name>WalletFrame</name>
    <message>
        <source>No wallet has been loaded.</source>
        <translation>Ingen plånbok har lästs in.</translation>
    </message>
</context>
<context>
    <name>WalletModel</name>
    <message>
        <source>Send Coins</source>
        <translation>Skicka Bitcoins</translation>
    </message>
    <message>
        <source>Fee bump error</source>
        <translation>Avgiftsökningsfel</translation>
    </message>
    <message>
        <source>Increasing transaction fee failed</source>
        <translation>Ökning av avgiften lyckades inte</translation>
    </message>
    <message>
        <source>Do you want to increase the fee?</source>
        <translation>Vill du öka avgiften?</translation>
    </message>
    <message>
        <source>Current fee:</source>
        <translation>Aktuell avgift:</translation>
    </message>
    <message>
        <source>Increase:</source>
        <translation>Öka:</translation>
    </message>
    <message>
        <source>New fee:</source>
        <translation>Ny avgift:</translation>
    </message>
    <message>
        <source>Confirm fee bump</source>
        <translation>Bekräfta avgiftshöjning</translation>
    </message>
    <message>
        <source>Can't sign transaction.</source>
        <translation>Kan ej signera transaktion.</translation>
    </message>
    <message>
        <source>Could not commit transaction</source>
        <translation>Kunde inte skicka transaktion</translation>
    </message>
    <message>
        <source>default wallet</source>
        <translation>Standardplånbok</translation>
    </message>
</context>
<context>
    <name>WalletView</name>
    <message>
        <source>&amp;Export</source>
        <translation>&amp;Exportera</translation>
    </message>
    <message>
        <source>Export the data in the current tab to a file</source>
        <translation>Exportera informationen i aktuell flik till en fil</translation>
    </message>
    <message>
        <source>Backup Wallet</source>
        <translation>Säkerhetskopiera Plånbok</translation>
    </message>
    <message>
        <source>Wallet Data (*.dat)</source>
        <translation>Plånboksdata (*.dat)</translation>
    </message>
    <message>
        <source>Backup Failed</source>
        <translation>Säkerhetskopiering misslyckades</translation>
    </message>
    <message>
        <source>There was an error trying to save the wallet data to %1.</source>
        <translation>Ett fel inträffade när plånbokens data skulle sparas till %1.</translation>
    </message>
    <message>
        <source>Backup Successful</source>
        <translation>Säkerhetskopiering lyckades</translation>
    </message>
    <message>
        <source>The wallet data was successfully saved to %1.</source>
        <translation>Plånbokens data sparades till %1.</translation>
    </message>
    <message>
        <source>Cancel</source>
        <translation>Avbryt</translation>
    </message>
</context>
<context>
    <name>bitcoin-core</name>
    <message>
        <source>Distributed under the MIT software license, see the accompanying file %s or %s</source>
        <translation>Distribuerad under MIT mjukvarulicens, se den bifogade filen %s eller %s</translation>
    </message>
    <message>
        <source>Prune configured below the minimum of %d MiB.  Please use a higher number.</source>
        <translation>Gallring konfigurerad under miniminivån %d MiB. Använd ett högre värde.</translation>
    </message>
    <message>
        <source>Prune: last wallet synchronisation goes beyond pruned data. You need to -reindex (download the whole blockchain again in case of pruned node)</source>
        <translation>Gallring: senaste plånbokssynkroniseringen ligger utanför gallrade data. Du måste använda -reindex (ladda ner hela blockkedjan igen om noden gallrats)</translation>
    </message>
    <message>
        <source>Rescans are not possible in pruned mode. You will need to use -reindex which will download the whole blockchain again.</source>
        <translation>Omskanningar kan inte göras i gallrat läge. Du måste använda -reindex vilket kommer ladda ner hela blockkedjan igen.</translation>
    </message>
    <message>
        <source>Error: A fatal internal error occurred, see debug.log for details</source>
        <translation>Fel: Ett kritiskt internt fel uppstod, se debug.log för detaljer</translation>
    </message>
    <message>
        <source>Pruning blockstore...</source>
        <translation>Gallrar blockstore...</translation>
    </message>
    <message>
        <source>Unable to start HTTP server. See debug log for details.</source>
        <translation>Kunde inte starta HTTP-server. Se felsökningsloggen för detaljer.</translation>
    </message>
    <message>
        <source>The %s developers</source>
        <translation>%s-utvecklarna</translation>
    </message>
    <message>
        <source>Can't generate a change-address key. No keys in the internal keypool and can't generate any keys.</source>
        <translation>Det går inte att skapa en nyckel för växel-adress. Det finns inga nycklar i den interna nyckelpoolen och det går inte att skapa några nycklar.</translation>
    </message>
    <message>
        <source>Cannot obtain a lock on data directory %s. %s is probably already running.</source>
        <translation>Kan inte låsa datakatalogen %s. %s körs förmodligen redan.</translation>
    </message>
    <message>
        <source>Cannot provide specific connections and have addrman find outgoing connections at the same.</source>
        <translation>Kan inte låta addrman hitta utgående uppkopplingar samtidigt som specifika uppkopplingar skapas</translation>
    </message>
    <message>
        <source>Error reading %s! All keys read correctly, but transaction data or address book entries might be missing or incorrect.</source>
        <translation>Fel vid läsning av %s! Alla nycklar lästes korrekt, men transaktionsdata eller poster i adressboken kanske saknas eller är felaktiga.</translation>
    </message>
    <message>
        <source>Please check that your computer's date and time are correct! If your clock is wrong, %s will not work properly.</source>
        <translation>Kontrollera att din dators datum och tid är korrekt! Om klockan går fel kommer %s inte att fungera korrekt.</translation>
    </message>
    <message>
        <source>Please contribute if you find %s useful. Visit %s for further information about the software.</source>
        <translation>Var snäll och bidra om du finner %s användbar. Besök %s för mer information om mjukvaran.</translation>
    </message>
    <message>
        <source>The block database contains a block which appears to be from the future. This may be due to your computer's date and time being set incorrectly. Only rebuild the block database if you are sure that your computer's date and time are correct</source>
        <translation>Blockdatabasen innehåller ett block som verkar vara från framtiden. Detta kan vara på grund av att din dators datum och tid är felaktiga. Bygg bara om blockdatabasen om du är säker på att datorns datum och tid är korrekt</translation>
    </message>
    <message>
        <source>This is a pre-release test build - use at your own risk - do not use for mining or merchant applications</source>
        <translation>Detta är ett förhandstestbygge - använd på egen risk - använd inte för brytning eller handelsapplikationer</translation>
    </message>
    <message>
        <source>This is the transaction fee you may discard if change is smaller than dust at this level</source>
        <translation>Detta är transaktionsavgiften som slängs borta om det är mindre än damm på denna nivå</translation>
    </message>
    <message>
        <source>Unable to replay blocks. You will need to rebuild the database using -reindex-chainstate.</source>
        <translation>Kunde inte spela om block. Du kommer att behöva bygga om databasen med -reindex-chainstate.</translation>
    </message>
    <message>
        <source>Unable to rewind the database to a pre-fork state. You will need to redownload the blockchain</source>
        <translation>Kan inte spola tillbaka databasen till obeskärt läge. Du måste ladda ner blockkedjan igen</translation>
    </message>
    <message>
        <source>Warning: The network does not appear to fully agree! Some miners appear to be experiencing issues.</source>
        <translation>Varning: Nätverket verkar inte vara helt överens! Några brytare tycks ha problem.</translation>
    </message>
    <message>
        <source>Warning: We do not appear to fully agree with our peers! You may need to upgrade, or other nodes may need to upgrade.</source>
        <translation>Varning: Vi verkar inte helt överens med våra peers! Du kan behöva uppgradera, eller andra noder kan behöva uppgradera.</translation>
    </message>
    <message>
        <source>%d of last 100 blocks have unexpected version</source>
        <translation>%d av de senaste 100 blocken har oväntad version</translation>
    </message>
    <message>
        <source>%s corrupt, salvage failed</source>
        <translation>%s är korrupt, räddning misslyckades</translation>
    </message>
    <message>
        <source>-maxmempool must be at least %d MB</source>
        <translation>-maxmempool måste vara minst %d MB</translation>
    </message>
    <message>
        <source>Cannot resolve -%s address: '%s'</source>
        <translation>Kan inte matcha -%s adress: '%s'</translation>
    </message>
    <message>
        <source>Change index out of range</source>
        <translation>Förändringsindexet utanför tillåtet intervall</translation>
    </message>
    <message>
        <source>Config setting for %s only applied on %s network when in [%s] section.</source>
        <translation>Konfigurationsinställningar för %s tillämpas bara på nätverket %s när de är i avsnitt [%s].</translation>
    </message>
    <message>
        <source>Copyright (C) %i-%i</source>
        <translation>Copyright (C) %i-%i</translation>
    </message>
    <message>
        <source>Corrupted block database detected</source>
        <translation>Korrupt blockdatabas har upptäckts</translation>
    </message>
    <message>
        <source>Do you want to rebuild the block database now?</source>
        <translation>Vill du bygga om blockdatabasen nu?</translation>
    </message>
    <message>
        <source>Error initializing block database</source>
        <translation>Fel vid initiering av blockdatabasen</translation>
    </message>
    <message>
        <source>Error initializing wallet database environment %s!</source>
        <translation>Fel vid initiering av plånbokens databasmiljö %s!</translation>
    </message>
    <message>
        <source>Error loading %s</source>
        <translation>Fel vid inläsning av %s</translation>
    </message>
    <message>
        <source>Error loading %s: Private keys can only be disabled during creation</source>
        <translation>Fel vid inläsning av %s: Privata nycklar kan enbart inaktiveras när de skapas</translation>
    </message>
    <message>
        <source>Error loading %s: Wallet corrupted</source>
        <translation>Fel vid inläsning av %s: Plånboken är korrupt</translation>
    </message>
    <message>
        <source>Error loading %s: Wallet requires newer version of %s</source>
        <translation>Fel vid inläsning av %s: Plånboken kräver en senare version av %s</translation>
    </message>
    <message>
        <source>Error loading block database</source>
        <translation>Fel vid inläsning av blockdatabasen</translation>
    </message>
    <message>
        <source>Error opening block database</source>
        <translation>Fel vid öppning av blockdatabasen</translation>
    </message>
    <message>
        <source>Failed to listen on any port. Use -listen=0 if you want this.</source>
        <translation>Misslyckades att lyssna på någon port. Använd -listen=0 om du vill detta.</translation>
    </message>
    <message>
        <source>Failed to rescan the wallet during initialization</source>
        <translation>Misslyckades med att skanna om plånboken under initiering.</translation>
    </message>
    <message>
        <source>Importing...</source>
        <translation>Importerar...</translation>
    </message>
    <message>
        <source>Incorrect or no genesis block found. Wrong datadir for network?</source>
        <translation>Felaktig eller inget genesisblock hittades. Fel datadir för nätverket?</translation>
    </message>
    <message>
        <source>Initialization sanity check failed. %s is shutting down.</source>
        <translation>Initieringschecken fallerade. %s stängs av.</translation>
    </message>
    <message>
        <source>Invalid amount for -%s=&lt;amount&gt;: '%s'</source>
        <translation>Ogiltigt belopp för -%s=&lt;amount&gt;:'%s'</translation>
    </message>
    <message>
        <source>Invalid amount for -discardfee=&lt;amount&gt;: '%s'</source>
        <translation>Ogiltigt belopp för -discardfee=&lt;amount&gt;:'%s'</translation>
    </message>
    <message>
        <source>Invalid amount for -fallbackfee=&lt;amount&gt;: '%s'</source>
        <translation>Ogiltigt belopp för -fallbackfee=&lt;amount&gt;: '%s'</translation>
    </message>
    <message>
        <source>Specified blocks directory "%s" does not exist.</source>
        <translation>Den specificerade mappen för block "%s" existerar inte.</translation>
    </message>
    <message>
        <source>Upgrading txindex database</source>
        <translation>Uppgraderar txindex-databasen</translation>
    </message>
    <message>
        <source>Loading P2P addresses...</source>
        <translation>Läser in P2P-adresser...</translation>
    </message>
    <message>
        <source>Loading banlist...</source>
        <translation>Läser in listan över bannlysningar …</translation>
    </message>
    <message>
        <source>Not enough file descriptors available.</source>
        <translation>Inte tillräckligt med filbeskrivningar tillgängliga.</translation>
    </message>
    <message>
        <source>Prune cannot be configured with a negative value.</source>
        <translation>Gallring kan inte konfigureras med ett negativt värde.</translation>
    </message>
    <message>
        <source>Prune mode is incompatible with -txindex.</source>
        <translation>Gallringsläge är inkompatibelt med -txindex.</translation>
    </message>
    <message>
        <source>Replaying blocks...</source>
        <translation>Spelar om block...</translation>
    </message>
    <message>
        <source>Rewinding blocks...</source>
        <translation>Spolar tillbaka blocken...</translation>
    </message>
    <message>
        <source>The source code is available from %s.</source>
        <translation>Källkoden är tillgänglig från %s.</translation>
    </message>
    <message>
        <source>Transaction fee and change calculation failed</source>
        <translation>Beräkning av transaktionsavgift och växel mislyckades</translation>
    </message>
    <message>
        <source>Unable to bind to %s on this computer. %s is probably already running.</source>
        <translation>Det går inte att binda till %s på den här datorn. %s är förmodligen redan igång.</translation>
    </message>
    <message>
        <source>Unable to generate keys</source>
        <translation>Lyckas inte generera nycklar</translation>
    </message>
    <message>
        <source>Unsupported logging category %s=%s.</source>
        <translation>Saknar stöd för loggningskategori %s=%s.</translation>
    </message>
    <message>
        <source>Upgrading UTXO database</source>
        <translation>Uppgraderar UTXO-databasen</translation>
    </message>
    <message>
        <source>User Agent comment (%s) contains unsafe characters.</source>
        <translation>Kommentaren i användaragent (%s) innehåller osäkra tecken.</translation>
    </message>
    <message>
        <source>Verifying blocks...</source>
        <translation>Verifierar block...</translation>
    </message>
    <message>
        <source>Wallet needed to be rewritten: restart %s to complete</source>
        <translation>Plånboken behöver sparas om: Starta om %s för att fullfölja</translation>
    </message>
    <message>
        <source>Error: Listening for incoming connections failed (listen returned error %s)</source>
        <translation>Fel: Avlyssning av inkommande anslutningar misslyckades (Avlyssningen returnerade felkod %s)</translation>
    </message>
    <message>
        <source>Invalid amount for -maxtxfee=&lt;amount&gt;: '%s' (must be at least the minrelay fee of %s to prevent stuck transactions)</source>
        <translation>Ogiltigt belopp för -maxtxfee=&lt;amount&gt;: '%s' (måste vara åtminstone minrelay avgift %s för att förhindra att transaktioner fastnar)</translation>
    </message>
    <message>
        <source>The transaction amount is too small to send after the fee has been deducted</source>
        <translation>Transaktionens belopp är för litet för att skickas efter att avgiften har dragits</translation>
    </message>
    <message>
        <source>You need to rebuild the database using -reindex to go back to unpruned mode.  This will redownload the entire blockchain</source>
        <translation>Du måste bygga om databasen genom att använda -reindex för att återgå till ogallrat läge. Detta kommer att ladda ner hela blockkedjan på nytt.</translation>
    </message>
    <message>
        <source>Error reading from database, shutting down.</source>
        <translation>Fel vid läsning från databas, avslutar.</translation>
    </message>
    <message>
        <source>Error upgrading chainstate database</source>
        <translation>Fel vid uppgradering av blockdatabasen</translation>
    </message>
    <message>
        <source>Error: Disk space is low for %s</source>
        <translation>Fel: Diskutrymme är lågt för %s</translation>
    </message>
    <message>
        <source>Invalid -onion address or hostname: '%s'</source>
        <translation>Ogiltig -onion adress eller värdnamn: '%s'</translation>
    </message>
    <message>
        <source>Invalid -proxy address or hostname: '%s'</source>
        <translation>Ogiltig -proxy adress eller värdnamn: '%s'</translation>
    </message>
    <message>
        <source>Invalid amount for -paytxfee=&lt;amount&gt;: '%s' (must be at least %s)</source>
        <translation>Ogiltigt belopp för -paytxfee=&lt;amount&gt;:'%s' (måste vara minst %s)</translation>
    </message>
    <message>
        <source>Invalid netmask specified in -whitelist: '%s'</source>
        <translation>Ogiltig nätmask angiven i -whitelist: '%s'</translation>
    </message>
    <message>
        <source>Need to specify a port with -whitebind: '%s'</source>
        <translation>Port måste anges med -whitelist: '%s'</translation>
    </message>
    <message>
        <source>Reducing -maxconnections from %d to %d, because of system limitations.</source>
        <translation>Minskar -maxconnections från %d till %d, på grund av systembegränsningar.</translation>
    </message>
    <message>
        <source>Section [%s] is not recognized.</source>
        <translation>Avsnitt [%s] känns inte igen.</translation>
    </message>
    <message>
        <source>Signing transaction failed</source>
        <translation>Signering av transaktion misslyckades</translation>
    </message>
    <message>
        <source>Specified -walletdir "%s" does not exist</source>
        <translation>Angiven -walletdir "%s" finns inte</translation>
    </message>
    <message>
        <source>Specified -walletdir "%s" is a relative path</source>
        <translation>Angiven -walletdir "%s" är en relativ sökväg</translation>
    </message>
    <message>
        <source>Specified -walletdir "%s" is not a directory</source>
        <translation>Angiven -walletdir "%s" är inte en katalog</translation>
    </message>
    <message>
        <source>The specified config file %s does not exist
</source>
        <translation>Angiven konfigurationsfil %s finns inte
</translation>
    </message>
    <message>
        <source>The transaction amount is too small to pay the fee</source>
        <translation>Transaktionsbeloppet är för litet för att betala avgiften</translation>
    </message>
    <message>
        <source>This is experimental software.</source>
        <translation>Detta är experimentmjukvara.</translation>
    </message>
    <message>
        <source>Transaction amount too small</source>
        <translation>Transaktionsbeloppet är för litet</translation>
    </message>
    <message>
        <source>Transaction too large</source>
        <translation>Transaktionen är för stor</translation>
    </message>
    <message>
        <source>Unable to bind to %s on this computer (bind returned error %s)</source>
        <translation>Det går inte att binda till %s på den här datorn (bind returnerade felmeddelande %s)</translation>
    </message>
    <message>
        <source>Unable to create the PID file '%s': %s</source>
        <translation>Det gick inte att skapa PID-filen '%s': %s</translation>
    </message>
    <message>
        <source>Unable to generate initial keys</source>
        <translation>Det gick inte att skapa ursprungliga nycklar</translation>
    </message>
    <message>
        <source>Verifying wallet(s)...</source>
        <translation>Verifierar plånbok(er)...</translation>
    </message>
    <message>
        <source>Warning: unknown new rules activated (versionbit %i)</source>
        <translation>Varning: okända nya regler aktiverade (versionsbit %i)</translation>
    </message>
    <message>
        <source>Zapping all transactions from wallet...</source>
        <translation>Töm plånboken på alla transaktioner...</translation>
    </message>
    <message>
        <source>-maxtxfee is set very high! Fees this large could be paid on a single transaction.</source>
        <translation>-maxtxfee är väldigt högt satt! Så höga avgifter kan komma att betalas för en enstaka transaktion.</translation>
    </message>
    <message>
        <source>This is the transaction fee you may pay when fee estimates are not available.</source>
        <translation>Detta är transaktionsavgiften du kan komma att betala om avgiftsuppskattning inte är tillgänglig.</translation>
    </message>
    <message>
        <source>This product includes software developed by the OpenSSL Project for use in the OpenSSL Toolkit %s and cryptographic software written by Eric Young and UPnP software written by Thomas Bernard.</source>
        <translation>Denna produkt innehåller mjukvara utvecklad av OpenSSL Project för användning i OpenSSL Toolkit %s och kryptografisk mjukvara utvecklad av Eric Young samt UPnP-mjukvara skriven av Thomas Bernard.</translation>
    </message>
    <message>
        <source>Total length of network version string (%i) exceeds maximum length (%i). Reduce the number or size of uacomments.</source>
        <translation>Total längd på strängen för nätverksversion (%i) överskrider maxlängden (%i). Minska numret eller storleken på uacomments.</translation>
    </message>
    <message>
        <source>Warning: Wallet file corrupt, data salvaged! Original %s saved as %s in %s; if your balance or transactions are incorrect you should restore from a backup.</source>
        <translation>Varning: Plånboksfilen var korrupt, data har räddats! Den ursprungliga %s har sparas som %s i %s. Om ditt saldo eller transaktioner är felaktiga bör du återställa från en säkerhetskopia.</translation>
    </message>
    <message>
        <source>%s is set very high!</source>
        <translation>%s är satt väldigt högt!</translation>
    </message>
    <message>
        <source>Error loading wallet %s. Duplicate -wallet filename specified.</source>
        <translation>Fel vid inläsningen av plånbok %s. Dublett -wallet filnamn angavs.</translation>
    </message>
    <message>
        <source>Starting network threads...</source>
        <translation>Startar nätverkstrådar...</translation>
    </message>
    <message>
        <source>The wallet will avoid paying less than the minimum relay fee.</source>
        <translation>Plånboken undviker att betala mindre än lägsta reläavgift.</translation>
    </message>
    <message>
        <source>This is the minimum transaction fee you pay on every transaction.</source>
        <translation>Det här är minimiavgiften du kommer betala för varje transaktion.</translation>
    </message>
    <message>
        <source>This is the transaction fee you will pay if you send a transaction.</source>
        <translation>Det här är transaktionsavgiften du kommer betala om du skickar en transaktion.</translation>
    </message>
    <message>
        <source>Transaction amounts must not be negative</source>
        <translation>Transaktionsbelopp får ej vara negativt</translation>
    </message>
    <message>
        <source>Transaction has too long of a mempool chain</source>
        <translation>Transaktionen har för lång mempool-kedja</translation>
    </message>
    <message>
        <source>Transaction must have at least one recipient</source>
        <translation>Transaktionen måste ha minst en mottagare</translation>
    </message>
    <message>
        <source>Unknown network specified in -onlynet: '%s'</source>
        <translation>Okänt nätverk angavs i -onlynet: '%s'</translation>
    </message>
    <message>
        <source>Insufficient funds</source>
        <translation>Otillräckligt med bitcoins</translation>
    </message>
    <message>
        <source>Cannot upgrade a non HD split wallet without upgrading to support pre split keypool. Please use -upgradewallet=169900 or -upgradewallet with no version specified.</source>
        <translation>Kan inte uppgradera till en icke-HD delad plånbok utan att uppgradera till att stödja nyckelpoolen innan delning. Var vänlig använd -upgradewallet=169900 eller -upgradewallet utan version specificerad.</translation>
    </message>
    <message>
        <source>Fee estimation failed. Fallbackfee is disabled. Wait a few blocks or enable -fallbackfee.</source>
        <translation>Avgiftsuppskattning misslyckades. Fallbackfee är inaktiverat. Vänta några block eller aktivera -fallbackfee.</translation>
    </message>
    <message>
        <source>Warning: Private keys detected in wallet {%s} with disabled private keys</source>
        <translation>Varning: Privata nycklar upptäcktes i plånbok (%s) vilken har dessa inaktiverade</translation>
    </message>
    <message>
        <source>Cannot write to data directory '%s'; check permissions.</source>
        <translation>Kan inte skriva till mapp "%s", var vänlig se över filbehörigheter.</translation>
    </message>
    <message>
        <source>Loading block index...</source>
        <translation>Läser in blockindex...</translation>
    </message>
    <message>
        <source>Loading wallet...</source>
        <translation>Läser in plånbok...</translation>
    </message>
    <message>
        <source>Cannot downgrade wallet</source>
        <translation>Kan inte nedgradera plånboken</translation>
    </message>
    <message>
        <source>Rescanning...</source>
        <translation>Söker igen...</translation>
    </message>
    <message>
        <source>Done loading</source>
        <translation>Klar med laddning</translation>
    </message>
</context>
</TS><|MERGE_RESOLUTION|>--- conflicted
+++ resolved
@@ -161,13 +161,8 @@
         <translation>Bekräfta kryptering av plånbok</translation>
     </message>
     <message>
-<<<<<<< HEAD
-        <source>Warning: If you encrypt your wallet and lose your passphrase, you will &lt;b&gt;LOSE ALL OF YOUR BITCOINS&lt;/b&gt;!</source>
-        <translation>VARNING: Om du krypterar din plånbok och glömmer din lösenfras, &lt;b&gt;FÖRLORAR DU ALLA DINA BITCOIN&lt;/b&gt;!</translation>
-=======
         <source>Warning: If you encrypt your wallet and lose your passphrase, you will &lt;b&gt;LOSE ALL OF YOUR ZENTOSHIS&lt;/b&gt;!</source>
         <translation>VARNING: Om du krypterar din plånbok och glömmer ditt lösenord, kommer du att &lt;b&gt;FÖRLORA ALLA DINA ZENTOSHI&lt;/b&gt;!</translation>
->>>>>>> 81e5dac4
     </message>
     <message>
         <source>Are you sure you wish to encrypt your wallet?</source>
