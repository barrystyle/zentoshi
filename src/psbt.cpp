// Copyright (c) 2009-2018 The Bitcoin Core developers
// Distributed under the MIT software license, see the accompanying
// file COPYING or http://www.opensource.org/licenses/mit-license.php.

#include <psbt.h>
#include <util/strencodings.h>

#include <numeric>

PartiallySignedTransaction::PartiallySignedTransaction(const CMutableTransaction& tx) : tx(tx)
{
    inputs.resize(tx.vin.size());
    outputs.resize(tx.vout.size());
}

bool PartiallySignedTransaction::IsNull() const
{
    return !tx && inputs.empty() && outputs.empty() && unknown.empty();
}

bool PartiallySignedTransaction::Merge(const PartiallySignedTransaction& psbt)
{
    // Prohibited to merge two PSBTs over different transactions
    if (tx->GetHash() != psbt.tx->GetHash()) {
        return false;
    }

    for (unsigned int i = 0; i < inputs.size(); ++i) {
        inputs[i].Merge(psbt.inputs[i]);
    }
    for (unsigned int i = 0; i < outputs.size(); ++i) {
        outputs[i].Merge(psbt.outputs[i]);
    }
    unknown.insert(psbt.unknown.begin(), psbt.unknown.end());

    return true;
}

bool PartiallySignedTransaction::IsSane() const
{
    for (PSBTInput input : inputs) {
        if (!input.IsSane()) return false;
    }
    return true;
}

bool PartiallySignedTransaction::AddInput(const CTxIn& txin, PSBTInput& psbtin)
{
    if (std::find(tx->vin.begin(), tx->vin.end(), txin) != tx->vin.end()) {
        return false;
    }
    tx->vin.push_back(txin);
    psbtin.partial_sigs.clear();
    psbtin.final_script_sig.clear();
    psbtin.final_script_witness.SetNull();
    inputs.push_back(psbtin);
    return true;
}

bool PartiallySignedTransaction::AddOutput(const CTxOut& txout, const PSBTOutput& psbtout)
{
    tx->vout.push_back(txout);
    outputs.push_back(psbtout);
    return true;
}

bool PartiallySignedTransaction::GetInputUTXO(CTxOut& utxo, int input_index) const
{
    PSBTInput input = inputs[input_index];
    int prevout_index = tx->vin[input_index].prevout.n;
    if (input.non_witness_utxo) {
        utxo = input.non_witness_utxo->vout[prevout_index];
    } else if (!input.witness_utxo.IsNull()) {
        utxo = input.witness_utxo;
    } else {
        return false;
    }
    return true;
}

bool PSBTInput::IsNull() const
{
    return !non_witness_utxo && witness_utxo.IsNull() && partial_sigs.empty() && unknown.empty() && hd_keypaths.empty() && redeem_script.empty() && witness_script.empty();
}

void PSBTInput::FillSignatureData(SignatureData& sigdata) const
{
    if (!final_script_sig.empty()) {
        sigdata.scriptSig = final_script_sig;
        sigdata.complete = true;
    }
    if (!final_script_witness.IsNull()) {
        sigdata.scriptWitness = final_script_witness;
        sigdata.complete = true;
    }
    if (sigdata.complete) {
        return;
    }

    sigdata.signatures.insert(partial_sigs.begin(), partial_sigs.end());
    if (!redeem_script.empty()) {
        sigdata.redeem_script = redeem_script;
    }
    if (!witness_script.empty()) {
        sigdata.witness_script = witness_script;
    }
    for (const auto& key_pair : hd_keypaths) {
        sigdata.misc_pubkeys.emplace(key_pair.first.GetID(), key_pair);
    }
}

void PSBTInput::FromSignatureData(const SignatureData& sigdata)
{
    if (sigdata.complete) {
        partial_sigs.clear();
        hd_keypaths.clear();
        redeem_script.clear();
        witness_script.clear();

        if (!sigdata.scriptSig.empty()) {
            final_script_sig = sigdata.scriptSig;
        }
        if (!sigdata.scriptWitness.IsNull()) {
            final_script_witness = sigdata.scriptWitness;
        }
        return;
    }

    partial_sigs.insert(sigdata.signatures.begin(), sigdata.signatures.end());
    if (redeem_script.empty() && !sigdata.redeem_script.empty()) {
        redeem_script = sigdata.redeem_script;
    }
    if (witness_script.empty() && !sigdata.witness_script.empty()) {
        witness_script = sigdata.witness_script;
    }
    for (const auto& entry : sigdata.misc_pubkeys) {
        hd_keypaths.emplace(entry.second);
    }
}

void PSBTInput::Merge(const PSBTInput& input)
{
    if (!non_witness_utxo && input.non_witness_utxo) non_witness_utxo = input.non_witness_utxo;
    if (witness_utxo.IsNull() && !input.witness_utxo.IsNull()) {
        witness_utxo = input.witness_utxo;
        non_witness_utxo = nullptr; // Clear out any non-witness utxo when we set a witness one.
    }

    partial_sigs.insert(input.partial_sigs.begin(), input.partial_sigs.end());
    hd_keypaths.insert(input.hd_keypaths.begin(), input.hd_keypaths.end());
    unknown.insert(input.unknown.begin(), input.unknown.end());

    if (redeem_script.empty() && !input.redeem_script.empty()) redeem_script = input.redeem_script;
    if (witness_script.empty() && !input.witness_script.empty()) witness_script = input.witness_script;
    if (final_script_sig.empty() && !input.final_script_sig.empty()) final_script_sig = input.final_script_sig;
    if (final_script_witness.IsNull() && !input.final_script_witness.IsNull()) final_script_witness = input.final_script_witness;
}

bool PSBTInput::IsSane() const
{
    // Cannot have both witness and non-witness utxos
    if (!witness_utxo.IsNull() && non_witness_utxo) return false;

    // If we have a witness_script or a scriptWitness, we must also have a witness utxo
    if (!witness_script.empty() && witness_utxo.IsNull()) return false;
    if (!final_script_witness.IsNull() && witness_utxo.IsNull()) return false;

    return true;
}

void PSBTOutput::FillSignatureData(SignatureData& sigdata) const
{
    if (!redeem_script.empty()) {
        sigdata.redeem_script = redeem_script;
    }
    if (!witness_script.empty()) {
        sigdata.witness_script = witness_script;
    }
    for (const auto& key_pair : hd_keypaths) {
        sigdata.misc_pubkeys.emplace(key_pair.first.GetID(), key_pair);
    }
}

void PSBTOutput::FromSignatureData(const SignatureData& sigdata)
{
    if (redeem_script.empty() && !sigdata.redeem_script.empty()) {
        redeem_script = sigdata.redeem_script;
    }
    if (witness_script.empty() && !sigdata.witness_script.empty()) {
        witness_script = sigdata.witness_script;
    }
    for (const auto& entry : sigdata.misc_pubkeys) {
        hd_keypaths.emplace(entry.second);
    }
}

bool PSBTOutput::IsNull() const
{
    return redeem_script.empty() && witness_script.empty() && hd_keypaths.empty() && unknown.empty();
}

void PSBTOutput::Merge(const PSBTOutput& output)
{
    hd_keypaths.insert(output.hd_keypaths.begin(), output.hd_keypaths.end());
    unknown.insert(output.unknown.begin(), output.unknown.end());

    if (redeem_script.empty() && !output.redeem_script.empty()) redeem_script = output.redeem_script;
    if (witness_script.empty() && !output.witness_script.empty()) witness_script = output.witness_script;
}
bool PSBTInputSigned(const PSBTInput& input)
{
    return !input.final_script_sig.empty() || !input.final_script_witness.IsNull();
}

void UpdatePSBTOutput(const SigningProvider& provider, PartiallySignedTransaction& psbt, int index)
{
    const CTxOut& out = psbt.tx->vout.at(index);
    PSBTOutput& psbt_out = psbt.outputs.at(index);

    // Fill a SignatureData with output info
    SignatureData sigdata;
    psbt_out.FillSignatureData(sigdata);

    // Construct a would-be spend of this output, to update sigdata with.
    // Note that ProduceSignature is used to fill in metadata (not actual signatures),
    // so provider does not need to provide any private keys (it can be a HidingSigningProvider).
    MutableTransactionSignatureCreator creator(psbt.tx.get_ptr(), /* index */ 0, out.nValue, SIGHASH_ALL);
    ProduceSignature(provider, creator, out.scriptPubKey, sigdata);

    // Put redeem_script, witness_script, key paths, into PSBTOutput.
    psbt_out.FromSignatureData(sigdata);
}

bool SignPSBTInput(const SigningProvider& provider, PartiallySignedTransaction& psbt, int index, int sighash, SignatureData* out_sigdata, bool use_dummy)
{
    PSBTInput& input = psbt.inputs.at(index);
    const CMutableTransaction& tx = *psbt.tx;

    if (PSBTInputSigned(input)) {
        return true;
    }

    // Fill SignatureData with input info
    SignatureData sigdata;
    input.FillSignatureData(sigdata);

    // Get UTXO
    bool require_witness_sig = false;
    CTxOut utxo;

    // Verify input sanity, which checks that at most one of witness or non-witness utxos is provided.
    if (!input.IsSane()) {
        return false;
    }

    if (input.non_witness_utxo) {
        // If we're taking our information from a non-witness UTXO, verify that it matches the prevout.
        COutPoint prevout = tx.vin[index].prevout;
        if (input.non_witness_utxo->GetHash() != prevout.hash) {
            return false;
        }
        utxo = input.non_witness_utxo->vout[prevout.n];
    } else if (!input.witness_utxo.IsNull()) {
        utxo = input.witness_utxo;
        // When we're taking our information from a witness UTXO, we can't verify it is actually data from
        // the output being spent. This is safe in case a witness signature is produced (which includes this
        // information directly in the hash), but not for non-witness signatures. Remember that we require
        // a witness signature in this situation.
        require_witness_sig = true;
    } else {
        return false;
    }

    sigdata.witness = false;
    bool sig_complete;
    if (use_dummy) {
        sig_complete = ProduceSignature(provider, DUMMY_SIGNATURE_CREATOR, utxo.scriptPubKey, sigdata);
    } else {
        MutableTransactionSignatureCreator creator(&tx, index, utxo.nValue, sighash);
        sig_complete = ProduceSignature(provider, creator, utxo.scriptPubKey, sigdata);
    }
    // Verify that a witness signature was produced in case one was required.
    if (require_witness_sig && !sigdata.witness) return false;
    input.FromSignatureData(sigdata);

    // If we have a witness signature, use the smaller witness UTXO.
    if (sigdata.witness) {
        input.witness_utxo = utxo;
        input.non_witness_utxo = nullptr;
    }

    // Fill in the missing info
    if (out_sigdata) {
        out_sigdata->missing_pubkeys = sigdata.missing_pubkeys;
        out_sigdata->missing_sigs = sigdata.missing_sigs;
        out_sigdata->missing_redeem_script = sigdata.missing_redeem_script;
        out_sigdata->missing_witness_script = sigdata.missing_witness_script;
    }

    return sig_complete;
}

bool FinalizePSBT(PartiallySignedTransaction& psbtx)
{
    // Finalize input signatures -- in case we have partial signatures that add up to a complete
    //   signature, but have not combined them yet (e.g. because the combiner that created this
    //   PartiallySignedTransaction did not understand them), this will combine them into a final
    //   script.
    bool complete = true;
    for (unsigned int i = 0; i < psbtx.tx->vin.size(); ++i) {
        complete &= SignPSBTInput(DUMMY_SIGNING_PROVIDER, psbtx, i, SIGHASH_ALL);
    }

    return complete;
}

bool FinalizeAndExtractPSBT(PartiallySignedTransaction& psbtx, CMutableTransaction& result)
{
    // It's not safe to extract a PSBT that isn't finalized, and there's no easy way to check
    //   whether a PSBT is finalized without finalizing it, so we just do this.
    if (!FinalizePSBT(psbtx)) {
        return false;
    }

    result = *psbtx.tx;
    for (unsigned int i = 0; i < result.vin.size(); ++i) {
        result.vin[i].scriptSig = psbtx.inputs[i].final_script_sig;
        result.vin[i].scriptWitness = psbtx.inputs[i].final_script_witness;
    }
    return true;
}

TransactionError CombinePSBTs(PartiallySignedTransaction& out, const std::vector<PartiallySignedTransaction>& psbtxs)
{
    out = psbtxs[0]; // Copy the first one

    // Merge
    for (auto it = std::next(psbtxs.begin()); it != psbtxs.end(); ++it) {
        if (!out.Merge(*it)) {
            return TransactionError::PSBT_MISMATCH;
        }
    }
    if (!out.IsSane()) {
        return TransactionError::INVALID_PSBT;
    }

    return TransactionError::OK;
}

std::string PSBTRoleName(PSBTRole role) {
    switch (role) {
<<<<<<< HEAD
=======
    case PSBTRole::CREATOR: return "creator";
>>>>>>> 178a8346
    case PSBTRole::UPDATER: return "updater";
    case PSBTRole::SIGNER: return "signer";
    case PSBTRole::FINALIZER: return "finalizer";
    case PSBTRole::EXTRACTOR: return "extractor";
        // no default case, so the compiler can warn about missing cases
    }
    assert(false);
}

bool DecodeBase64PSBT(PartiallySignedTransaction& psbt, const std::string& base64_tx, std::string& error)
{
    bool invalid;
    std::string tx_data = DecodeBase64(base64_tx, &invalid);
    if (invalid) {
        error = "invalid base64";
        return false;
    }
    return DecodeRawPSBT(psbt, tx_data, error);
}

bool DecodeRawPSBT(PartiallySignedTransaction& psbt, const std::string& tx_data, std::string& error)
{
    CDataStream ss_data(tx_data.data(), tx_data.data() + tx_data.size(), SER_NETWORK, PROTOCOL_VERSION);
    try {
        ss_data >> psbt;
        if (!ss_data.empty()) {
            error = "extra data after PSBT";
            return false;
        }
    } catch (const std::exception& e) {
        error = e.what();
        return false;
    }
    return true;
}<|MERGE_RESOLUTION|>--- conflicted
+++ resolved
@@ -349,10 +349,7 @@
 
 std::string PSBTRoleName(PSBTRole role) {
     switch (role) {
-<<<<<<< HEAD
-=======
     case PSBTRole::CREATOR: return "creator";
->>>>>>> 178a8346
     case PSBTRole::UPDATER: return "updater";
     case PSBTRole::SIGNER: return "signer";
     case PSBTRole::FINALIZER: return "finalizer";
