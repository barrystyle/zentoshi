--- conflicted
+++ resolved
@@ -286,11 +286,7 @@
 /** Event dispatcher thread */
 static bool ThreadHTTP(struct event_base* base)
 {
-<<<<<<< HEAD
-    util::ThreadRename("zentoshi-http");
-=======
     util::ThreadRename("http");
->>>>>>> 178a8346
     LogPrint(BCLog::HTTP, "Entering http event loop\n");
     event_base_dispatch(base);
     // Event loop will be interrupted by InterruptHTTPServer()
@@ -343,11 +339,7 @@
 /** Simple wrapper to set thread name and run work queue */
 static void HTTPWorkQueueRun(WorkQueue<HTTPClosure>* queue, int worker_num)
 {
-<<<<<<< HEAD
-    util::ThreadRename(strprintf("zentoshi-httpworker.%i", worker_num));
-=======
     util::ThreadRename(strprintf("httpworker.%i", worker_num));
->>>>>>> 178a8346
     queue->Run();
 }
 
