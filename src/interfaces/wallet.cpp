--- conflicted
+++ resolved
@@ -223,8 +223,6 @@
             return {};
         }
         return tx;
-<<<<<<< HEAD
-=======
     }
     bool commitTransaction(CTransactionRef tx,
         WalletValueMap value_map,
@@ -239,7 +237,6 @@
             return false;
         }
         return true;
->>>>>>> 178a8346
     }
     bool commitTransaction(CTransactionRef tx,
         WalletValueMap value_map,
@@ -385,20 +382,14 @@
         result.balance = bal.m_mine_trusted;
         result.unconfirmed_balance = bal.m_mine_untrusted_pending;
         result.immature_balance = bal.m_mine_immature;
-<<<<<<< HEAD
         result.anonymized_balance = m_wallet->GetAnonymizedBalance();   
         result.stake = m_wallet->GetStake();
-=======
->>>>>>> 178a8346
         result.have_watch_only = m_wallet->HaveWatchOnly();
         if (result.have_watch_only) {
             result.watch_only_balance = bal.m_watchonly_trusted;
             result.unconfirmed_watch_only_balance = bal.m_watchonly_untrusted_pending;
             result.immature_watch_only_balance = bal.m_watchonly_immature;
-<<<<<<< HEAD
             result.watch_only_stake = m_wallet->GetWatchOnlyStake();
-=======
->>>>>>> 178a8346
         }
         return result;
     }
