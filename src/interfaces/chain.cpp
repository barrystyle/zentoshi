// Copyright (c) 2018-2019 The Bitcoin Core developers
// Distributed under the MIT software license, see the accompanying
// file COPYING or http://www.opensource.org/licenses/mit-license.php.

#include <interfaces/chain.h>

#include <chain.h>
#include <chainparams.h>
#include <interfaces/handler.h>
#include <interfaces/wallet.h>
#include <net.h>
#include <net_processing.h>
#include <node/coin.h>
#include <node/transaction.h>
#include <policy/fees.h>
#include <policy/policy.h>
#include <policy/rbf.h>
#include <policy/settings.h>
#include <primitives/block.h>
#include <primitives/transaction.h>
#include <protocol.h>
#include <rpc/protocol.h>
#include <rpc/server.h>
#include <shutdown.h>
#include <sync.h>
#include <threadsafety.h>
#include <timedata.h>
#include <txmempool.h>
#include <ui_interface.h>
#include <uint256.h>
#include <univalue.h>
#include <util/system.h>
#include <validation.h>
#include <validationinterface.h>

#include <memory>
#include <utility>

namespace interfaces {
namespace {

class LockImpl : public Chain::Lock, public UniqueLock<CCriticalSection>
{
    Optional<int> getHeight() override
    {
        LockAssertion lock(::cs_main);
        int height = ::ChainActive().Height();
        if (height >= 0) {
            return height;
        }
        return nullopt;
    }
    Optional<int> getBlockHeight(const uint256& hash) override
    {
        LockAssertion lock(::cs_main);
        CBlockIndex* block = LookupBlockIndex(hash);
        if (block && ::ChainActive().Contains(block)) {
            return block->nHeight;
        }
        return nullopt;
    }
    int getBlockDepth(const uint256& hash) override
    {
        const Optional<int> tip_height = getHeight();
        const Optional<int> height = getBlockHeight(hash);
        return tip_height && height ? *tip_height - *height + 1 : 0;
    }
    uint256 getBlockHash(int height) override
    {
        LockAssertion lock(::cs_main);
        CBlockIndex* block = ::ChainActive()[height];
        assert(block != nullptr);
        return block->GetBlockHash();
    }
    int64_t getBlockTime(int height) override
    {
        LockAssertion lock(::cs_main);
        CBlockIndex* block = ::ChainActive()[height];
        assert(block != nullptr);
        return block->GetBlockTime();
    }
    int64_t getBlockMedianTimePast(int height) override
    {
        LockAssertion lock(::cs_main);
        CBlockIndex* block = ::ChainActive()[height];
        assert(block != nullptr);
        return block->GetMedianTimePast();
    }
    bool haveBlockOnDisk(int height) override
    {
        LockAssertion lock(::cs_main);
        CBlockIndex* block = ::ChainActive()[height];
        return block && ((block->nStatus & BLOCK_HAVE_DATA) != 0) && block->nTx > 0;
    }
    Optional<int> findFirstBlockWithTimeAndHeight(int64_t time, int height, uint256* hash) override
    {
        LockAssertion lock(::cs_main);
        CBlockIndex* block = ::ChainActive().FindEarliestAtLeast(time, height);
        if (block) {
            if (hash) *hash = block->GetBlockHash();
            return block->nHeight;
        }
        return nullopt;
    }
    Optional<int> findPruned(int start_height, Optional<int> stop_height) override
    {
        LockAssertion lock(::cs_main);
        if (::fPruneMode) {
            CBlockIndex* block = stop_height ? ::ChainActive()[*stop_height] : ::ChainActive().Tip();
            while (block && block->nHeight >= start_height) {
                if ((block->nStatus & BLOCK_HAVE_DATA) == 0) {
                    return block->nHeight;
                }
                block = block->pprev;
            }
        }
        return nullopt;
    }
    Optional<int> findFork(const uint256& hash, Optional<int>* height) override
    {
        LockAssertion lock(::cs_main);
        const CBlockIndex* block = LookupBlockIndex(hash);
        const CBlockIndex* fork = block ? ::ChainActive().FindFork(block) : nullptr;
        if (height) {
            if (block) {
                *height = block->nHeight;
            } else {
                height->reset();
            }
        }
        if (fork) {
            return fork->nHeight;
        }
        return nullopt;
    }
    CBlockLocator getTipLocator() override
    {
        LockAssertion lock(::cs_main);
        return ::ChainActive().GetLocator();
    }
    Optional<int> findLocatorFork(const CBlockLocator& locator) override
    {
        LockAssertion lock(::cs_main);
        if (CBlockIndex* fork = FindForkInGlobalIndex(::ChainActive(), locator)) {
            return fork->nHeight;
        }
        return nullopt;
    }
    bool checkFinalTx(const CTransaction& tx) override
    {
        LockAssertion lock(::cs_main);
        return CheckFinalTx(tx);
    }

    using UniqueLock::UniqueLock;
};

class NotificationsHandlerImpl : public Handler, CValidationInterface
{
public:
    explicit NotificationsHandlerImpl(Chain& chain, Chain::Notifications& notifications)
        : m_chain(chain), m_notifications(&notifications)
    {
        RegisterValidationInterface(this);
    }
    ~NotificationsHandlerImpl() override { disconnect(); }
    void disconnect() override
    {
        if (m_notifications) {
            m_notifications = nullptr;
            UnregisterValidationInterface(this);
        }
    }
    void TransactionAddedToMempool(const CTransactionRef& tx) override
    {
        m_notifications->TransactionAddedToMempool(tx);
    }
<<<<<<< HEAD
=======
    void TransactionRemovedFromMempool(const CTransactionRef& tx) override
    {
        m_notifications->TransactionRemovedFromMempool(tx);
    }
>>>>>>> 178a8346
    void BlockConnected(const std::shared_ptr<const CBlock>& block,
        const CBlockIndex* index,
        const std::vector<CTransactionRef>& tx_conflicted) override
    {
        m_notifications->BlockConnected(*block, tx_conflicted);
    }
<<<<<<< HEAD
=======
    void BlockDisconnected(const std::shared_ptr<const CBlock>& block) override
    {
        m_notifications->BlockDisconnected(*block);
    }
>>>>>>> 178a8346
    void UpdatedBlockTip(const CBlockIndex* index, const CBlockIndex* fork_index, bool is_ibd) override
    {
        m_notifications->UpdatedBlockTip();
    }
    void ChainStateFlushed(const CBlockLocator& locator) override { m_notifications->ChainStateFlushed(locator); }
    Chain& m_chain;
    Chain::Notifications* m_notifications;
};

class RpcHandlerImpl : public Handler
{
public:
    explicit RpcHandlerImpl(const CRPCCommand& command) : m_command(command), m_wrapped_command(&command)
    {
        m_command.actor = [this](const JSONRPCRequest& request, UniValue& result, bool last_handler) {
            if (!m_wrapped_command) return false;
            try {
                return m_wrapped_command->actor(request, result, last_handler);
            } catch (const UniValue& e) {
                // If this is not the last handler and a wallet not found
                // exception was thrown, return false so the next handler can
                // try to handle the request. Otherwise, reraise the exception.
                if (!last_handler) {
                    const UniValue& code = e["code"];
                    if (code.isNum() && code.get_int() == RPC_WALLET_NOT_FOUND) {
                        return false;
                    }
                }
                throw;
            }
        };
        ::tableRPC.appendCommand(m_command.name, &m_command);
    }

    void disconnect() override final
    {
        if (m_wrapped_command) {
            m_wrapped_command = nullptr;
            ::tableRPC.removeCommand(m_command.name, &m_command);
        }
    }

    ~RpcHandlerImpl() override { disconnect(); }

    CRPCCommand m_command;
    const CRPCCommand* m_wrapped_command;
};

class ChainImpl : public Chain
{
public:
    std::unique_ptr<Chain::Lock> lock(bool try_lock) override
    {
        auto result = MakeUnique<LockImpl>(::cs_main, "cs_main", __FILE__, __LINE__, try_lock);
        if (try_lock && result && !*result) return {};
        // std::move necessary on some compilers due to conversion from
        // LockImpl to Lock pointer
        return std::move(result);
    }
    bool findBlock(const uint256& hash, CBlock* block, int64_t* time, int64_t* time_max) override
    {
        CBlockIndex* index;
        {
            LOCK(cs_main);
            index = LookupBlockIndex(hash);
            if (!index) {
                return false;
            }
            if (time) {
                *time = index->GetBlockTime();
            }
            if (time_max) {
                *time_max = index->GetBlockTimeMax();
            }
        }
        if (block && !ReadBlockFromDisk(*block, index, Params().GetConsensus())) {
            block->SetNull();
        }
        return true;
    }
    void findCoins(std::map<COutPoint, Coin>& coins) override { return FindCoins(coins); }
    double guessVerificationProgress(const uint256& block_hash) override
    {
        LOCK(cs_main);
        return GuessVerificationProgress(Params().TxData(), LookupBlockIndex(block_hash));
    }
    RBFTransactionState isRBFOptIn(const CTransaction& tx) override
    {
        LOCK(::mempool.cs);
        return IsRBFOptIn(tx, ::mempool);
    }
    bool hasDescendantsInMempool(const uint256& txid) override
    {
        LOCK(::mempool.cs);
        auto it = ::mempool.GetIter(txid);
        return it && (*it)->GetCountWithDescendants() > 1;
    }
    bool broadcastTransaction(const CTransactionRef& tx, std::string& err_string, const CAmount& max_tx_fee, bool relay) override
    {
        const TransactionError err = BroadcastTransaction(tx, err_string, max_tx_fee, relay, /*wait_callback*/ false);
        // Chain clients only care about failures to accept the tx to the mempool. Disregard non-mempool related failures.
        // Note: this will need to be updated if BroadcastTransactions() is updated to return other non-mempool failures
        // that Chain clients do not need to know about.
        return TransactionError::OK == err;
    }
    void getTransactionAncestry(const uint256& txid, size_t& ancestors, size_t& descendants) override
    {
        ::mempool.GetTransactionAncestry(txid, ancestors, descendants);
    }
    bool checkChainLimits(const CTransactionRef& tx) override
    {
        LockPoints lp;
        CTxMemPoolEntry entry(tx, 0, 0, 0, false, 0, lp);
        CTxMemPool::setEntries ancestors;
        auto limit_ancestor_count = gArgs.GetArg("-limitancestorcount", DEFAULT_ANCESTOR_LIMIT);
        auto limit_ancestor_size = gArgs.GetArg("-limitancestorsize", DEFAULT_ANCESTOR_SIZE_LIMIT) * 1000;
        auto limit_descendant_count = gArgs.GetArg("-limitdescendantcount", DEFAULT_DESCENDANT_LIMIT);
        auto limit_descendant_size = gArgs.GetArg("-limitdescendantsize", DEFAULT_DESCENDANT_SIZE_LIMIT) * 1000;
        std::string unused_error_string;
        LOCK(::mempool.cs);
        return ::mempool.CalculateMemPoolAncestors(entry, ancestors, limit_ancestor_count, limit_ancestor_size,
            limit_descendant_count, limit_descendant_size, unused_error_string);
    }
    CFeeRate estimateSmartFee(int num_blocks, bool conservative, FeeCalculation* calc) override
    {
        return ::feeEstimator.estimateSmartFee(num_blocks, calc, conservative);
    }
    unsigned int estimateMaxBlocks() override
    {
        return ::feeEstimator.HighestTargetTracked(FeeEstimateHorizon::LONG_HALFLIFE);
    }
    CFeeRate mempoolMinFee() override
    {
        return ::mempool.GetMinFee(gArgs.GetArg("-maxmempool", DEFAULT_MAX_MEMPOOL_SIZE) * 1000000);
    }
    CFeeRate relayMinFee() override { return ::minRelayTxFee; }
    CFeeRate relayIncrementalFee() override { return ::incrementalRelayFee; }
    CFeeRate relayDustFee() override { return ::dustRelayFee; }
    bool havePruned() override
    {
        LOCK(cs_main);
        return ::fHavePruned;
    }
    bool isReadyToBroadcast() override { return !::fImporting && !::fReindex && !isInitialBlockDownload(); }
    bool isInitialBlockDownload() override { return ::ChainstateActive().IsInitialBlockDownload(); }
    bool shutdownRequested() override { return ShutdownRequested(); }
    int64_t getAdjustedTime() override { return GetAdjustedTime(); }
    void initMessage(const std::string& message) override { ::uiInterface.InitMessage(message); }
    void initWarning(const std::string& message) override { InitWarning(message); }
    void initError(const std::string& message) override { InitError(message); }
<<<<<<< HEAD
    void loadWallet(std::unique_ptr<Wallet> wallet) override { ::uiInterface.LoadWallet(wallet); }
=======
>>>>>>> 178a8346
    void showProgress(const std::string& title, int progress, bool resume_possible) override
    {
        ::uiInterface.ShowProgress(title, progress, resume_possible);
    }
    std::unique_ptr<Handler> handleNotifications(Notifications& notifications) override
    {
        return MakeUnique<NotificationsHandlerImpl>(*this, notifications);
    }
    void waitForNotificationsIfNewBlocksConnected(const uint256& old_tip) override
    {
        if (!old_tip.IsNull()) {
            LOCK(::cs_main);
            if (old_tip == ::ChainActive().Tip()->GetBlockHash()) return;
            CBlockIndex* block = LookupBlockIndex(old_tip);
            if (block && block->GetAncestor(::ChainActive().Height()) == ::ChainActive().Tip()) return;
        }
        SyncWithValidationInterfaceQueue();
    }
    std::unique_ptr<Handler> handleRpc(const CRPCCommand& command) override
    {
        return MakeUnique<RpcHandlerImpl>(command);
    }
    bool rpcEnableDeprecated(const std::string& method) override { return IsDeprecatedRPCEnabled(method); }
    void rpcRunLater(const std::string& name, std::function<void()> fn, int64_t seconds) override
    {
        RPCRunLater(name, std::move(fn), seconds);
    }
    int rpcSerializationFlags() override { return RPCSerializationFlags(); }
    void requestMempoolTransactions(Notifications& notifications) override
    {
        LOCK2(::cs_main, ::mempool.cs);
        for (const CTxMemPoolEntry& entry : ::mempool.mapTx) {
            notifications.TransactionAddedToMempool(entry.GetSharedTx());
        }
    }
};
} // namespace

std::unique_ptr<Chain> MakeChain() { return MakeUnique<ChainImpl>(); }

} // namespace interfaces<|MERGE_RESOLUTION|>--- conflicted
+++ resolved
@@ -175,26 +175,20 @@
     {
         m_notifications->TransactionAddedToMempool(tx);
     }
-<<<<<<< HEAD
-=======
     void TransactionRemovedFromMempool(const CTransactionRef& tx) override
     {
         m_notifications->TransactionRemovedFromMempool(tx);
     }
->>>>>>> 178a8346
     void BlockConnected(const std::shared_ptr<const CBlock>& block,
         const CBlockIndex* index,
         const std::vector<CTransactionRef>& tx_conflicted) override
     {
         m_notifications->BlockConnected(*block, tx_conflicted);
     }
-<<<<<<< HEAD
-=======
     void BlockDisconnected(const std::shared_ptr<const CBlock>& block) override
     {
         m_notifications->BlockDisconnected(*block);
     }
->>>>>>> 178a8346
     void UpdatedBlockTip(const CBlockIndex* index, const CBlockIndex* fork_index, bool is_ibd) override
     {
         m_notifications->UpdatedBlockTip();
@@ -345,10 +339,6 @@
     void initMessage(const std::string& message) override { ::uiInterface.InitMessage(message); }
     void initWarning(const std::string& message) override { InitWarning(message); }
     void initError(const std::string& message) override { InitError(message); }
-<<<<<<< HEAD
-    void loadWallet(std::unique_ptr<Wallet> wallet) override { ::uiInterface.LoadWallet(wallet); }
-=======
->>>>>>> 178a8346
     void showProgress(const std::string& title, int progress, bool resume_possible) override
     {
         ::uiInterface.ShowProgress(title, progress, resume_possible);
