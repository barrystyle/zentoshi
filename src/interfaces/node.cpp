--- conflicted
+++ resolved
@@ -42,10 +42,7 @@
 class CWallet;
 std::shared_ptr<CWallet> LoadWallet(interfaces::Chain& chain, const std::string& name, std::string& error, std::string& warning);
 WalletCreationStatus CreateWallet(interfaces::Chain& chain, const SecureString& passphrase, uint64_t wallet_creation_flags, const std::string& name, std::string& error, std::string& warning, std::shared_ptr<CWallet>& result);
-<<<<<<< HEAD
-=======
 std::unique_ptr<interfaces::Handler> HandleLoadWallet(interfaces::Node::LoadWalletFn load_wallet);
->>>>>>> 178a8346
 
 namespace interfaces {
 
@@ -285,11 +282,7 @@
     }
     std::unique_ptr<Handler> handleLoadWallet(LoadWalletFn fn) override
     {
-<<<<<<< HEAD
-        return MakeHandler(::uiInterface.LoadWallet_connect([fn](std::unique_ptr<Wallet>& wallet) { fn(std::move(wallet)); }));
-=======
         return HandleLoadWallet(std::move(fn));
->>>>>>> 178a8346
     }
     std::unique_ptr<Handler> handleNotifyNumConnectionsChanged(NotifyNumConnectionsChangedFn fn) override
     {
