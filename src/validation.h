// Copyright (c) 2009-2010 Satoshi Nakamoto
// Copyright (c) 2009-2019 The Bitcoin Core developers
// Copyright (c) 2014-2019 The Dash Core developers
// Copyright (c) 2019 Zentoshi LLC
// Distributed under the MIT software license, see the accompanying
// file COPYING or http://www.opensource.org/licenses/mit-license.php.

#ifndef BITCOIN_VALIDATION_H
#define BITCOIN_VALIDATION_H

#if defined(HAVE_CONFIG_H)
#include <config/zentoshi-config.h>
#endif

#include <amount.h>
#include <base58.h>
#include <coins.h>
#include <crypto/common.h> // for ReadLE64
#include <fs.h>
#include <policy/feerate.h>
#include <protocol.h> // For CMessageHeader::MessageStartChars
#include <script/script_error.h>
#include <spork.h>
#include <sync.h>
#include <txmempool.h> // For CTxMemPool::cs
#include <txdb.h>
#include <versionbits.h>

<<<<<<< HEAD
#include <algorithm>
=======
>>>>>>> 178a8346
#include <atomic>
#include <exception>
#include <map>
#include <memory>
#include <set>
#include <stdint.h>
#include <string>
#include <utility>
#include <vector>

class CChainState;
class CBlockIndex;
class CBlockTreeDB;
class CBlockUndo;
class CChainParams;
class CInv;
class CConnman;
class CScriptCheck;
class CBlockPolicyEstimator;
class CTxMemPool;
class CValidationInterface;
class CValidationState;
struct ChainTxData;

struct DisconnectedBlockTransactions;
struct PrecomputedTransactionData;
struct LockPoints;

<<<<<<< HEAD
/** Amount of time to wait before defaulting to hardcoded nodes */
static const unsigned int DNS_WAIT_TIMEOUT = 5;
=======
>>>>>>> 178a8346
/** Default for -minrelaytxfee, minimum relay fee for transactions */
static const unsigned int DEFAULT_MIN_RELAY_TX_FEE = 1000;
/** Default for -limitancestorcount, max number of in-mempool ancestors */
static const unsigned int DEFAULT_ANCESTOR_LIMIT = 25;
/** Default for -limitancestorsize, maximum kilobytes of tx + all in-mempool ancestors */
static const unsigned int DEFAULT_ANCESTOR_SIZE_LIMIT = 101;
/** Default for -limitdescendantcount, max number of in-mempool descendants */
static const unsigned int DEFAULT_DESCENDANT_LIMIT = 25;
/** Default for -limitdescendantsize, maximum kilobytes of in-mempool descendants */
static const unsigned int DEFAULT_DESCENDANT_SIZE_LIMIT = 101;
/**
 * An extra transaction can be added to a package, as long as it only has one
 * ancestor and is no larger than this. Not really any reason to make this
 * configurable as it doesn't materially change DoS parameters.
 */
static const unsigned int EXTRA_DESCENDANT_TX_SIZE_LIMIT = 10000;
/** Default for -mempoolexpiry, expiration time for mempool transactions in hours */
static const unsigned int DEFAULT_MEMPOOL_EXPIRY = 336;
/** Maximum kilobytes for transactions to store for processing during reorg */
static const unsigned int MAX_DISCONNECTED_TX_POOL_SIZE = 20000;
/** The maximum size of a blk?????.dat file (since 0.8) */
static const unsigned int MAX_BLOCKFILE_SIZE = 0x8000000; // 128 MiB
/** The pre-allocation chunk size for blk?????.dat files (since 0.8) */
static const unsigned int BLOCKFILE_CHUNK_SIZE = 0x1000000; // 16 MiB
/** The pre-allocation chunk size for rev?????.dat files (since 0.8) */
static const unsigned int UNDOFILE_CHUNK_SIZE = 0x100000; // 1 MiB

/** Maximum number of script-checking threads allowed */
static const int MAX_SCRIPTCHECK_THREADS = 16;
/** -par default (number of script-checking threads, 0 = auto) */
static const int DEFAULT_SCRIPTCHECK_THREADS = 0;
/** Number of blocks that can be requested at any given time from a single peer. */
static const int MAX_BLOCKS_IN_TRANSIT_PER_PEER = 16;
/** Timeout in seconds during which a peer must stall block download progress before being disconnected. */
static const unsigned int BLOCK_STALLING_TIMEOUT = 2;
/** Number of headers sent in one getheaders result. We rely on the assumption that if a peer sends
 *  less than this number, we reached its tip. Changing this value is a protocol upgrade. */
static const unsigned int MAX_HEADERS_RESULTS = 2000;
/** Maximum depth of blocks we're willing to serve as compact blocks to peers
 *  when requested. For older blocks, a regular BLOCK response will be sent. */
static const int MAX_CMPCTBLOCK_DEPTH = 5;
/** Maximum depth of blocks we're willing to respond to GETBLOCKTXN requests for. */
static const int MAX_BLOCKTXN_DEPTH = 10;
/** Size of the "block download window": how far ahead of our current height do we fetch?
 *  Larger windows tolerate larger download speed differences between peer, but increase the potential
 *  degree of disordering of blocks on disk (which make reindexing and pruning harder). We'll probably
 *  want to make this a per-peer adaptive value at some point. */
static const unsigned int BLOCK_DOWNLOAD_WINDOW = 1024;
/** Time to wait (in seconds) between writing blocks/block index to disk. */
static const unsigned int DATABASE_WRITE_INTERVAL = 60 * 60;
/** Time to wait (in seconds) between flushing chainstate to disk. */
static const unsigned int DATABASE_FLUSH_INTERVAL = 24 * 60 * 60;
/** Maximum length of reject messages. */
static const unsigned int MAX_REJECT_MESSAGE_LENGTH = 111;
/** Block download timeout base, expressed in millionths of the block interval (i.e. 10 min) */
static const int64_t BLOCK_DOWNLOAD_TIMEOUT_BASE = 1000000;
/** Additional block download timeout per parallel downloading peer (i.e. 5 min) */
static const int64_t BLOCK_DOWNLOAD_TIMEOUT_PER_PEER = 500000;

static const int64_t DEFAULT_MAX_TIP_AGE = 24 * 60 * 60;
/** Maximum age of our tip in seconds for us to be considered current for fee estimation */
static const int64_t MAX_FEE_ESTIMATION_TIP_AGE = 3 * 60 * 60;

static const bool DEFAULT_CHECKPOINTS_ENABLED = true;
<<<<<<< HEAD
static const bool DEFAULT_TXINDEX = true;
=======
static const bool DEFAULT_TXINDEX = false;
>>>>>>> 178a8346
static const char* const DEFAULT_BLOCKFILTERINDEX = "0";
static const unsigned int DEFAULT_BANSCORE_THRESHOLD = 100;
/** Default for -persistmempool */
static const bool DEFAULT_PERSIST_MEMPOOL = true;
<<<<<<< HEAD
/** Default for -mempoolreplacement */
static const bool DEFAULT_ENABLE_REPLACEMENT = false;
=======
>>>>>>> 178a8346
/** Default for using fee filter */
static const bool DEFAULT_FEEFILTER = true;

/** Maximum number of headers to announce when relaying blocks with headers message.*/
static const unsigned int MAX_BLOCKS_TO_ANNOUNCE = 8;

/** Maximum number of unconnecting headers announcements before DoS score */
static const int MAX_UNCONNECTING_HEADERS = 10;

/** Default for -stopatheight */
static const int DEFAULT_STOPATHEIGHT = 0;

struct BlockHasher
{
    // this used to call `GetCheapHash()` in uint256, which was later moved; the
    // cheap hash function simply calls ReadLE64() however, so the end result is
    // identical
    size_t operator()(const uint256& hash) const { return ReadLE64(hash.begin()); }
};

extern CScript COINBASE_FLAGS;
extern CCriticalSection cs_main;
extern CBlockPolicyEstimator feeEstimator;
extern CTxMemPool mempool;
typedef std::unordered_map<uint256, CBlockIndex*, BlockHasher> BlockMap;
<<<<<<< HEAD
typedef std::unordered_multimap<uint256, CBlockIndex*, BlockHasher> PrevBlockMap;
=======
>>>>>>> 178a8346
extern Mutex g_best_block_mutex;
extern std::condition_variable g_best_block_cv;
extern uint256 g_best_block;
extern std::atomic_bool fImporting;
extern std::atomic_bool fReindex;
extern int nScriptCheckThreads;
extern bool fRequireStandard;
extern bool fCheckBlockIndex;
extern bool fCheckpointsEnabled;
extern size_t nCoinCacheUsage;
/** A fee rate smaller than this is considered zero fee (for relaying, mining and transaction creation) */
extern CFeeRate minRelayTxFee;
/** If the tip is older than this (in seconds), the node is considered to be in initial block download. */
extern int64_t nMaxTipAge;
<<<<<<< HEAD
extern bool fEnableReplacement;
extern bool fLargeWorkForkFound;
extern bool fLargeWorkInvalidChainFound;

extern std::map<uint256, int64_t> mapRejectedBlocks;

extern std::atomic<bool> fDIP0001ActiveAtTip;
=======
>>>>>>> 178a8346

/** Block hash whose ancestors we will assume to have valid scripts without checking them. */
extern uint256 hashAssumeValid;

/** Minimum work we will assume exists on some valid chain. */
extern arith_uint256 nMinimumChainWork;

/** Best header we've seen so far (used for getheaders queries' starting points). */
extern CBlockIndex *pindexBestHeader;

/** Pruning-related variables and constants */
/** True if any block files have ever been pruned. */
extern bool fHavePruned;
/** True if we're running in -prune mode. */
extern bool fPruneMode;
/** Number of MiB of block files that we're trying to stay below. */
extern uint64_t nPruneTarget;
/** Block files containing a block-height within MIN_BLOCKS_TO_KEEP of ::ChainActive().Tip() will not be pruned. */
static const unsigned int MIN_BLOCKS_TO_KEEP = 288;
/** Minimum blocks required to signal NODE_NETWORK_LIMITED */
static const unsigned int NODE_NETWORK_LIMITED_MIN_BLOCKS = 288;

static const signed int DEFAULT_CHECKBLOCKS = 6;
static const unsigned int DEFAULT_CHECKLEVEL = 3;

// Require that user allocate at least 550 MiB for block & undo files (blk???.dat and rev???.dat)
// At 1MB per block, 288 blocks = 288MB.
// Add 15% for Undo data = 331MB
// Add 20% for Orphan block rate = 397MB
// We want the low water mark after pruning to be at least 397 MB and since we prune in
// full block file chunks, we need the high water mark which triggers the prune to be
// one 128MB block file + added 15% undo data = 147MB greater for a total of 545MB
// Setting the target to >= 550 MiB will make it likely we can respect the target.
static const uint64_t MIN_DISK_SPACE_FOR_BLOCK_FILES = 550 * 1024 * 1024;

/**
 * Process an incoming block. This only returns after the best known valid
 * block is made active. Note that it does not, however, guarantee that the
 * specific block passed to it has been checked for validity!
 *
 * If you want to *possibly* get feedback on whether pblock is valid, you must
 * install a CValidationInterface (see validationinterface.h) - this will have
 * its BlockChecked method called whenever *any* block completes validation.
 *
 * Note that we guarantee that either the proof-of-work is valid on pblock, or
 * (and possibly also) BlockChecked will have been called.
 *
 * May not be called in a
 * validationinterface callback.
 *
 * @param[in]   pblock  The block we want to process.
 * @param[in]   fForceProcessing Process this block even if unrequested; used for non-network block sources and whitelisted peers.
 * @param[out]  fNewBlock A boolean which is set to indicate if the block was first received via this call
 * @returns     If the block was processed, independently of block validity
 */
bool ProcessNewBlock(const CChainParams& chainparams, const std::shared_ptr<const CBlock> pblock, bool fForceProcessing, bool* fNewBlock) LOCKS_EXCLUDED(cs_main);

/**
 * Process incoming block headers.
 *
 * May not be called in a
 * validationinterface callback.
 *
 * @param[in]  block The block headers themselves
 * @param[out] state This may be set to an Error state if any error occurred processing them
 * @param[in]  chainparams The params for the chain we want to connect to
 * @param[out] ppindex If set, the pointer will be set to point to the last new block index object for the given headers
 * @param[out] first_invalid First header that fails validation, if one exists
 */
bool ProcessNewBlockHeaders(const std::vector<CBlockHeader>& block, CValidationState& state, const CChainParams& chainparams, const CBlockIndex** ppindex = nullptr, CBlockHeader* first_invalid = nullptr) LOCKS_EXCLUDED(cs_main);

/** Open a block file (blk?????.dat) */
FILE* OpenBlockFile(const FlatFilePos &pos, bool fReadOnly = false);
<<<<<<< HEAD

/** Dash specific */
bool GetUTXOCoin(const COutPoint& outpoint, Coin& coin);
int GetUTXOHeight(const COutPoint& outpoint);
int GetUTXOConfirmations(const COutPoint& outpoint);

=======
>>>>>>> 178a8346
/** Translation to a filesystem path */
fs::path GetBlockPosFilename(const FlatFilePos &pos);
/** Import blocks from an external file */
bool LoadExternalBlockFile(const CChainParams& chainparams, FILE* fileIn, FlatFilePos *dbp = nullptr);
/** Ensures we have a genesis block in the block tree, possibly writing one to disk. */
bool LoadGenesisBlock(const CChainParams& chainparams);
/** Load the block tree and coins database from disk,
 * initializing state if we're running with -reindex. */
bool LoadBlockIndex(const CChainParams& chainparams) EXCLUSIVE_LOCKS_REQUIRED(cs_main);
/** Unload database information */
void UnloadBlockIndex();
/** Run an instance of the script checking thread */
void ThreadScriptCheck(int worker_num);
/** Retrieve a transaction (from memory pool, or from disk, if possible) */
bool GetTransaction(const uint256& hash, CTransactionRef& tx, const Consensus::Params& params, uint256& hashBlock, const CBlockIndex* const blockIndex = nullptr);
bool GetTransaction(const uint256& hash, CTransactionRef& txOut, const Consensus::Params& consensusParams, uint256& hashBlock, bool unused);
/**
 * Find the best known block, and make it the tip of the block chain
 *
 * May not be called with cs_main held. May not be called in a
 * validationinterface callback.
 */
bool ActivateBestChain(CValidationState& state, const CChainParams& chainparams, std::shared_ptr<const CBlock> pblock = std::shared_ptr<const CBlock>());
CAmount GetBlockSubsidy(int nPrevBits, int nPrevHeight, const Consensus::Params& consensusParams, bool fSuperblockPartOnly = false);
CAmount GetBlockSubsidy(int nPrevHeight, const Consensus::Params& consensusParams, bool fSuperblockPartOnly = false);
CAmount GetMasternodePayment(int nHeight, CAmount blockValue);

/** Guess verification progress (as a fraction between 0.0=genesis and 1.0=current tip). */
double GuessVerificationProgress(const ChainTxData& data, const CBlockIndex* pindex);

/** Calculate the amount of disk space the block & undo files currently use */
uint64_t CalculateCurrentUsage();

/**
 *  Mark one block file as pruned.
 */
void PruneOneBlockFile(const int fileNumber) EXCLUSIVE_LOCKS_REQUIRED(cs_main);

/**
 *  Actually unlink the specified files
 */
void UnlinkPrunedFiles(const std::set<int>& setFilesToPrune);

/** Prune block files up to a given height */
void PruneBlockFilesManual(int nManualPruneHeight);

/** (try to) add transaction to memory pool
 * plTxnReplaced will be appended to with all transactions replaced from mempool **/
bool AcceptToMemoryPool(CTxMemPool& pool, CValidationState &state, const CTransactionRef &tx,
                        bool* pfMissingInputs, std::list<CTransactionRef>* plTxnReplaced,
                        bool bypass_limits, const CAmount nAbsurdFee, bool test_accept=false) EXCLUSIVE_LOCKS_REQUIRED(cs_main);

/** Get the BIP9 state for a given deployment at the current tip. */
ThresholdState VersionBitsTipState(const Consensus::Params& params, Consensus::DeploymentPos pos);

/** Get the numerical statistics for the BIP9 state for a given deployment at the current tip. */
BIP9Stats VersionBitsTipStatistics(const Consensus::Params& params, Consensus::DeploymentPos pos);

/** Get the block height at which the BIP9 deployment switched into the state for the block building on the current tip. */
int VersionBitsTipStateSinceHeight(const Consensus::Params& params, Consensus::DeploymentPos pos);


/** Apply the effects of this transaction on the UTXO set represented by view */
void UpdateCoins(const CTransaction& tx, CCoinsViewCache& inputs, int nHeight);

/** Transaction validation functions */

/**
 * Check if transaction will be final in the next block to be created.
 *
 * Calls IsFinalTx() with current block height and appropriate block time.
 *
 * See consensus/consensus.h for flag definitions.
 */
bool CheckFinalTx(const CTransaction &tx, int flags = -1) EXCLUSIVE_LOCKS_REQUIRED(cs_main);

/**
 * Test whether the LockPoints height and time are still valid on the current chain
 */
bool TestLockPointValidity(const LockPoints* lp) EXCLUSIVE_LOCKS_REQUIRED(cs_main);

/**
 * Check if transaction will be BIP 68 final in the next block to be created.
 *
 * Simulates calling SequenceLocks() with data from the tip of the current active chain.
 * Optionally stores in LockPoints the resulting height and time calculated and the hash
 * of the block needed for calculation or skips the calculation and uses the LockPoints
 * passed in for evaluation.
 * The LockPoints should not be considered valid if CheckSequenceLocks returns false.
 *
 * See consensus/consensus.h for flag definitions.
 */
bool CheckSequenceLocks(const CTxMemPool& pool, const CTransaction& tx, int flags, LockPoints* lp = nullptr, bool useExistingLockPoints = false) EXCLUSIVE_LOCKS_REQUIRED(cs_main);

/**
 * Closure representing one script verification
 * Note that this stores references to the spending transaction
 */
class CScriptCheck
{
private:
    CTxOut m_tx_out;
    const CTransaction *ptxTo;
    unsigned int nIn;
    unsigned int nFlags;
    bool cacheStore;
    ScriptError error;
    PrecomputedTransactionData *txdata;

public:
    CScriptCheck(): ptxTo(nullptr), nIn(0), nFlags(0), cacheStore(false), error(SCRIPT_ERR_UNKNOWN_ERROR) {}
    CScriptCheck(const CTxOut& outIn, const CTransaction& txToIn, unsigned int nInIn, unsigned int nFlagsIn, bool cacheIn, PrecomputedTransactionData* txdataIn) :
        m_tx_out(outIn), ptxTo(&txToIn), nIn(nInIn), nFlags(nFlagsIn), cacheStore(cacheIn), error(SCRIPT_ERR_UNKNOWN_ERROR), txdata(txdataIn) { }

    bool operator()();

    void swap(CScriptCheck &check) {
        std::swap(ptxTo, check.ptxTo);
        std::swap(m_tx_out, check.m_tx_out);
        std::swap(nIn, check.nIn);
        std::swap(nFlags, check.nFlags);
        std::swap(cacheStore, check.cacheStore);
        std::swap(error, check.error);
        std::swap(txdata, check.txdata);
    }

    ScriptError GetScriptError() const { return error; }
};

/** Initializes the script-execution cache */
void InitScriptExecutionCache();


/** Functions for disk access for blocks */
bool ReadBlockFromDisk(CBlock& block, const FlatFilePos& pos, const Consensus::Params& consensusParams);
bool ReadBlockFromDisk(CBlock& block, const CBlockIndex* pindex, const Consensus::Params& consensusParams);
bool ReadRawBlockFromDisk(std::vector<uint8_t>& block, const FlatFilePos& pos, const CMessageHeader::MessageStartChars& message_start);
bool ReadRawBlockFromDisk(std::vector<uint8_t>& block, const CBlockIndex* pindex, const CMessageHeader::MessageStartChars& message_start);

bool UndoReadFromDisk(CBlockUndo& blockundo, const CBlockIndex* pindex);

/** Functions for validating blocks and updating the block tree */

/** Context-independent validity checks */
bool CheckBlock(const CBlock& block, CValidationState& state, const Consensus::Params& consensusParams, bool fCheckPOW = true, bool fCheckMerkleRoot = true);

/** Check a block is completely valid from start to finish (only works on top of our current best block) */
bool TestBlockValidity(CValidationState& state, const CChainParams& chainparams, const CBlock& block, CBlockIndex* pindexPrev, bool fCheckPOW = true, bool fCheckMerkleRoot = true) EXCLUSIVE_LOCKS_REQUIRED(cs_main);

/** Check whether witness commitments are required for a block, and whether to enforce NULLDUMMY (BIP 147) rules.
 *  Note that transaction witness validation rules are always enforced when P2SH is enforced. */
bool IsWitnessEnabled(const CBlockIndex* pindexPrev, const Consensus::Params& params);

/** When there are blocks in the active chain with missing data, rewind the chainstate and remove them from the block index */
bool RewindBlockIndex(const CChainParams& params) LOCKS_EXCLUDED(cs_main);

/** Compute at which vout of the block's coinbase transaction the witness commitment occurs, or -1 if not found */
int GetWitnessCommitmentIndex(const CBlock& block);

/** Update uncommitted block structures (currently: only the witness reserved value). This is safe for submitted blocks. */
void UpdateUncommittedBlockStructures(CBlock& block, const CBlockIndex* pindexPrev, const Consensus::Params& consensusParams);

/** Produce the necessary coinbase commitment for a block (modifies the hash, don't call for mined blocks). */
std::vector<unsigned char> GenerateCoinbaseCommitment(CBlock& block, const CBlockIndex* pindexPrev, const Consensus::Params& consensusParams);

/** RAII wrapper for VerifyDB: Verify consistency of the block and coin databases */
class CVerifyDB {
public:
    CVerifyDB();
    ~CVerifyDB();
    bool VerifyDB(const CChainParams& chainparams, CCoinsView *coinsview, int nCheckLevel, int nCheckDepth);
};

CBlockIndex* LookupBlockIndex(const uint256& hash) EXCLUSIVE_LOCKS_REQUIRED(cs_main);

/** Find the last common block between the parameter chain and a locator. */
CBlockIndex* FindForkInGlobalIndex(const CChain& chain, const CBlockLocator& locator) EXCLUSIVE_LOCKS_REQUIRED(cs_main);

enum DisconnectResult
{
    DISCONNECT_OK,      // All good.
    DISCONNECT_UNCLEAN, // Rolled back, but UTXO set was inconsistent with block.
    DISCONNECT_FAILED   // Something else went wrong.
};

class ConnectTrace;

/** @see CChainState::FlushStateToDisk */
enum class FlushStateMode {
    NONE,
    IF_NEEDED,
    PERIODIC,
    ALWAYS
};

struct CBlockIndexWorkComparator
{
    bool operator()(const CBlockIndex *pa, const CBlockIndex *pb) const;
};

/**
 * Maintains a tree of blocks (stored in `m_block_index`) which is consulted
 * to determine where the most-work tip is.
 *
 * This data is used mostly in `CChainState` - information about, e.g.,
 * candidate tips is not maintained here.
 */
class BlockManager {
public:
    BlockMap m_block_index GUARDED_BY(cs_main);
<<<<<<< HEAD
    PrevBlockMap m_prev_block_index GUARDED_BY(cs_main);
=======
>>>>>>> 178a8346

    /** In order to efficiently track invalidity of headers, we keep the set of
      * blocks which we tried to connect and found to be invalid here (ie which
      * were set to BLOCK_FAILED_VALID since the last restart). We can then
      * walk this set and check if a new header is a descendant of something in
      * this set, preventing us from having to walk m_block_index when we try
      * to connect a bad block and fail.
      *
      * While this is more complicated than marking everything which descends
      * from an invalid block as invalid at the time we discover it to be
      * invalid, doing so would require walking all of m_block_index to find all
      * descendants. Since this case should be very rare, keeping track of all
      * BLOCK_FAILED_VALID blocks in a set should be just fine and work just as
      * well.
      *
      * Because we already walk m_block_index in height-order at startup, we go
      * ahead and mark descendants of invalid blocks as FAILED_CHILD at that time,
      * instead of putting things in this set.
      */
    std::set<CBlockIndex*> m_failed_blocks;

    /**
     * All pairs A->B, where A (or one of its ancestors) misses transactions, but B has transactions.
     * Pruned nodes may have entries where B is missing data.
     */
    std::multimap<CBlockIndex*, CBlockIndex*> m_blocks_unlinked;

    /**
     * Load the blocktree off disk and into memory. Populate certain metadata
     * per index entry (nStatus, nChainWork, nTimeMax, etc.) as well as peripheral
     * collections like setDirtyBlockIndex.
     *
     * @param[out] block_index_candidates  Fill this set with any valid blocks for
     *                                     which we've downloaded all transactions.
     */
    bool LoadBlockIndex(
        const Consensus::Params& consensus_params,
        CBlockTreeDB& blocktree,
        std::set<CBlockIndex*, CBlockIndexWorkComparator>& block_index_candidates)
        EXCLUSIVE_LOCKS_REQUIRED(cs_main);

    /** Clear all data members. */
    void Unload() EXCLUSIVE_LOCKS_REQUIRED(cs_main);

<<<<<<< HEAD
    CBlockIndex* AddToBlockIndex(const CBlockHeader& block, bool fProofOfStake, enum BlockStatus nStatus = BLOCK_VALID_TREE) EXCLUSIVE_LOCKS_REQUIRED(cs_main);
=======
    CBlockIndex* AddToBlockIndex(const CBlockHeader& block) EXCLUSIVE_LOCKS_REQUIRED(cs_main);
>>>>>>> 178a8346
    /** Create a new block index entry for a given block hash */
    CBlockIndex* InsertBlockIndex(const uint256& hash) EXCLUSIVE_LOCKS_REQUIRED(cs_main);

    /**
     * If a block header hasn't already been seen, call CheckBlockHeader on it, ensure
     * that it doesn't descend from an invalid block, and then add it to m_block_index.
     */
    bool AcceptBlockHeader(
        const CBlockHeader& block,
        CValidationState& state,
        const CChainParams& chainparams,
        CBlockIndex** ppindex) EXCLUSIVE_LOCKS_REQUIRED(cs_main);
};

/**
 * A convenience class for constructing the CCoinsView* hierarchy used
 * to facilitate access to the UTXO set.
 *
 * This class consists of an arrangement of layered CCoinsView objects,
 * preferring to store and retrieve coins in memory via `m_cacheview` but
 * ultimately falling back on cache misses to the canonical store of UTXOs on
 * disk, `m_dbview`.
 */
class CoinsViews {

public:
    //! The lowest level of the CoinsViews cache hierarchy sits in a leveldb database on disk.
    //! All unspent coins reside in this store.
    CCoinsViewDB m_dbview GUARDED_BY(cs_main);

    //! This view wraps access to the leveldb instance and handles read errors gracefully.
    CCoinsViewErrorCatcher m_catcherview GUARDED_BY(cs_main);

    //! This is the top layer of the cache hierarchy - it keeps as many coins in memory as
    //! can fit per the dbcache setting.
    std::unique_ptr<CCoinsViewCache> m_cacheview GUARDED_BY(cs_main);

    //! This constructor initializes CCoinsViewDB and CCoinsViewErrorCatcher instances, but it
    //! *does not* create a CCoinsViewCache instance by default. This is done separately because the
    //! presence of the cache has implications on whether or not we're allowed to flush the cache's
    //! state to disk, which should not be done until the health of the database is verified.
    //!
    //! All arguments forwarded onto CCoinsViewDB.
    CoinsViews(std::string ldb_name, size_t cache_size_bytes, bool in_memory, bool should_wipe);

    //! Initialize the CCoinsViewCache member.
    void InitCache() EXCLUSIVE_LOCKS_REQUIRED(::cs_main);
};

/**
 * CChainState stores and provides an API to update our local knowledge of the
 * current best chain.
 *
 * Eventually, the API here is targeted at being exposed externally as a
 * consumable libconsensus library, so any functions added must only call
 * other class member functions, pure functions in other parts of the consensus
 * library, callbacks via the validation interface, or read/write-to-disk
 * functions (eventually this will also be via callbacks).
 *
 * Anything that is contingent on the current tip of the chain is stored here,
 * whereas block information and metadata independent of the current tip is
 * kept in `BlockMetadataManager`.
 */
class CChainState {
private:

    /**
     * Every received block is assigned a unique and increasing identifier, so we
     * know which one to give priority in case of a fork.
     */
    CCriticalSection cs_nBlockSequenceId;
    /** Blocks loaded from disk are assigned id 0, so start the counter at 1. */
    int32_t nBlockSequenceId = 1;
    /** Decreasing counter (used by subsequent preciousblock calls). */
    int32_t nBlockReverseSequenceId = -1;
    /** chainwork for the last block that preciousblock has been applied to. */
    arith_uint256 nLastPreciousChainwork = 0;

    /**
     * the ChainState CriticalSection
     * A lock that must be held when modifying this ChainState - held in ActivateBestChain()
     */
    CCriticalSection m_cs_chainstate;

    /**
     * Whether this chainstate is undergoing initial block download.
     *
     * Mutable because we need to be able to mark IsInitialBlockDownload()
     * const, which latches this for caching purposes.
     */
    mutable std::atomic<bool> m_cached_finished_ibd{false};

    //! Reference to a BlockManager instance which itself is shared across all
    //! CChainState instances. Keeping a local reference allows us to test more
    //! easily as opposed to referencing a global.
    BlockManager& m_blockman;

    //! Manages the UTXO set, which is a reflection of the contents of `m_chain`.
    std::unique_ptr<CoinsViews> m_coins_views;

public:
    CChainState(BlockManager& blockman) : m_blockman(blockman) {}
    CChainState();

    /**
     * Initialize the CoinsViews UTXO set database management data structures. The in-memory
     * cache is initialized separately.
     *
     * All parameters forwarded to CoinsViews.
     */
    void InitCoinsDB(
        size_t cache_size_bytes,
        bool in_memory,
        bool should_wipe,
        std::string leveldb_name = "chainstate");

    //! Initialize the in-memory coins cache (to be done after the health of the on-disk database
    //! is verified).
    void InitCoinsCache() EXCLUSIVE_LOCKS_REQUIRED(::cs_main);

    //! @returns whether or not the CoinsViews object has been fully initialized and we can
    //!          safely flush this object to disk.
    bool CanFlushToDisk() EXCLUSIVE_LOCKS_REQUIRED(cs_main) {
        return m_coins_views && m_coins_views->m_cacheview;
    }

    //! The current chain of blockheaders we consult and build on.
    //! @see CChain, CBlockIndex.
    CChain m_chain;

    /**
     * The set of all CBlockIndex entries with BLOCK_VALID_TRANSACTIONS (for itself and all ancestors) and
     * as good as our current tip or better. Entries may be failed, though, and pruning nodes may be
     * missing the data for the block.
     */
    std::set<CBlockIndex*, CBlockIndexWorkComparator> setBlockIndexCandidates;

    //! @returns A reference to the in-memory cache of the UTXO set.
    CCoinsViewCache& CoinsTip() EXCLUSIVE_LOCKS_REQUIRED(cs_main)
    {
        assert(m_coins_views->m_cacheview);
        return *m_coins_views->m_cacheview.get();
    }

    //! @returns A reference to the on-disk UTXO set database.
    CCoinsViewDB& CoinsDB() EXCLUSIVE_LOCKS_REQUIRED(cs_main)
    {
        return m_coins_views->m_dbview;
    }

    //! @returns A reference to a wrapped view of the in-memory UTXO set that
    //!     handles disk read errors gracefully.
    CCoinsViewErrorCatcher& CoinsErrorCatcher() EXCLUSIVE_LOCKS_REQUIRED(cs_main)
    {
        return m_coins_views->m_catcherview;
    }

    //! Destructs all objects related to accessing the UTXO set.
    void ResetCoinsViews() { m_coins_views.reset(); }

    /**
     * Update the on-disk chain state.
     * The caches and indexes are flushed depending on the mode we're called with
     * if they're too large, if it's been a while since the last write,
     * or always and in all cases if we're in prune mode and are deleting files.
     *
     * If FlushStateMode::NONE is used, then FlushStateToDisk(...) won't do anything
     * besides checking if we need to prune.
     *
     * @returns true unless a system error occurred
     */
    bool FlushStateToDisk(
        const CChainParams& chainparams,
        CValidationState &state,
        FlushStateMode mode,
        int nManualPruneHeight = 0);

    //! Unconditionally flush all changes to disk.
    void ForceFlushStateToDisk();

    //! Prune blockfiles from the disk if necessary and then flush chainstate changes
    //! if we pruned.
    void PruneAndFlush();

    /**
     * Make the best chain active, in multiple steps. The result is either failure
     * or an activated best chain. pblock is either nullptr or a pointer to a block
     * that is already loaded (to avoid loading it again from disk).
     *
     * ActivateBestChain is split into steps (see ActivateBestChainStep) so that
     * we avoid holding cs_main for an extended period of time; the length of this
     * call may be quite long during reindexing or a substantial reorg.
     *
     * May not be called with cs_main held. May not be called in a
     * validationinterface callback.
     *
     * @returns true unless a system error occurred
     */
    bool ActivateBestChain(
        CValidationState& state,
        const CChainParams& chainparams,
        std::shared_ptr<const CBlock> pblock) LOCKS_EXCLUDED(cs_main);

    bool AcceptBlock(const std::shared_ptr<const CBlock>& pblock, CValidationState& state, const CChainParams& chainparams, CBlockIndex** ppindex, bool fRequested, const FlatFilePos* dbp, bool* fNewBlock) EXCLUSIVE_LOCKS_REQUIRED(cs_main);

    // Block (dis)connection on a given view:
    DisconnectResult DisconnectBlock(const CBlock& block, const CBlockIndex* pindex, CCoinsViewCache& view);
    bool ConnectBlock(const CBlock& block, CValidationState& state, CBlockIndex* pindex,
                      CCoinsViewCache& view, const CChainParams& chainparams, bool fJustCheck = false) EXCLUSIVE_LOCKS_REQUIRED(cs_main);

    // Apply the effects of a block disconnection on the UTXO set.
    bool DisconnectTip(CValidationState& state, const CChainParams& chainparams, DisconnectedBlockTransactions* disconnectpool) EXCLUSIVE_LOCKS_REQUIRED(cs_main, ::mempool.cs);

<<<<<<< HEAD
    /** Reprocess a number of blocks to try and get on the correct chain again **/
    bool DisconnectBlocks(int blocks);
    void ReprocessBlocks(int nBlocks);

=======
>>>>>>> 178a8346
    // Manual block validity manipulation:
    bool PreciousBlock(CValidationState& state, const CChainParams& params, CBlockIndex* pindex) LOCKS_EXCLUDED(cs_main);
    bool InvalidateBlock(CValidationState& state, const CChainParams& chainparams, CBlockIndex* pindex) LOCKS_EXCLUDED(cs_main);
    void ResetBlockFailureFlags(CBlockIndex* pindex) EXCLUSIVE_LOCKS_REQUIRED(cs_main);

    /** Replay blocks that aren't fully applied to the database. */
    bool ReplayBlocks(const CChainParams& params);
    bool RewindBlockIndex(const CChainParams& params) LOCKS_EXCLUDED(cs_main);
    bool LoadGenesisBlock(const CChainParams& chainparams);

    void PruneBlockIndexCandidates();

    void UnloadBlockIndex();

    /** Check whether we are doing an initial block download (synchronizing from disk or network) */
    bool IsInitialBlockDownload() const;

    /**
     * Make various assertions about the state of the block index.
     *
     * By default this only executes fully when using the Regtest chain; see: fCheckBlockIndex.
     */
    void CheckBlockIndex(const Consensus::Params& consensusParams);

    /** Update the chain tip based on database information, i.e. CoinsTip()'s best block. */
    bool LoadChainTip(const CChainParams& chainparams) EXCLUSIVE_LOCKS_REQUIRED(cs_main);

private:
    bool ActivateBestChainStep(CValidationState& state, const CChainParams& chainparams, CBlockIndex* pindexMostWork, const std::shared_ptr<const CBlock>& pblock, bool& fInvalidFound, ConnectTrace& connectTrace) EXCLUSIVE_LOCKS_REQUIRED(cs_main, ::mempool.cs);
    bool ConnectTip(CValidationState& state, const CChainParams& chainparams, CBlockIndex* pindexNew, const std::shared_ptr<const CBlock>& pblock, ConnectTrace& connectTrace, DisconnectedBlockTransactions& disconnectpool) EXCLUSIVE_LOCKS_REQUIRED(cs_main, ::mempool.cs);

    void InvalidBlockFound(CBlockIndex *pindex, const CValidationState &state) EXCLUSIVE_LOCKS_REQUIRED(cs_main);
    CBlockIndex* FindMostWorkChain() EXCLUSIVE_LOCKS_REQUIRED(cs_main);
    void ReceivedBlockTransactions(const CBlock& block, CBlockIndex* pindexNew, const FlatFilePos& pos, const Consensus::Params& consensusParams) EXCLUSIVE_LOCKS_REQUIRED(cs_main);

    bool RollforwardBlock(const CBlockIndex* pindex, CCoinsViewCache& inputs, const CChainParams& params) EXCLUSIVE_LOCKS_REQUIRED(cs_main);

    //! Mark a block as not having block data
    void EraseBlockData(CBlockIndex* index) EXCLUSIVE_LOCKS_REQUIRED(cs_main);
};

/** Mark a block as precious and reorganize.
 *
 * May not be called in a
 * validationinterface callback.
 */
bool PreciousBlock(CValidationState& state, const CChainParams& params, CBlockIndex *pindex) LOCKS_EXCLUDED(cs_main);

/** Mark a block as invalid. */
bool InvalidateBlock(CValidationState& state, const CChainParams& chainparams, CBlockIndex* pindex) LOCKS_EXCLUDED(cs_main);

/** Remove invalidity status from a block and its descendants. */
void ResetBlockFailureFlags(CBlockIndex* pindex) EXCLUSIVE_LOCKS_REQUIRED(cs_main);

/** @returns the most-work valid chainstate. */
CChainState& ChainstateActive();

/** @returns the most-work chain. */
CChain& ChainActive();

/** @returns the global block index map. */
BlockMap& BlockIndex();

<<<<<<< HEAD
/** @returns the global previous block index map */
PrevBlockMap& PrevBlockIndex();

=======
>>>>>>> 178a8346
// Most often ::ChainstateActive() should be used instead of this, but some code
// may not be able to assume that this has been initialized yet and so must use it
// directly, e.g. init.cpp.
extern std::unique_ptr<CChainState> g_chainstate;

/** Global variable that points to the active block tree (protected by cs_main) */
extern std::unique_ptr<CBlockTreeDB> pblocktree;

/**
 * Return the spend height, which is one more than the inputs.GetBestBlock().
 * While checking, GetBestBlock() refers to the parent block. (protected by cs_main)
 * This is also true for mempool checks.
 */
int GetSpendHeight(const CCoinsViewCache& inputs);

extern VersionBitsCache versionbitscache;

/**
 * Determine what nVersion a new block should use.
 */
int32_t ComputeBlockVersion(const CBlockIndex* pindexPrev, const Consensus::Params& params);

/**
 * Return true if hash can be found in chainActive at nBlockHeight height.
 * Fills hashRet with found hash, if no nBlockHeight is specified - chainActive.Height() is used.
 */
bool GetBlockHash(uint256& hashRet, int nBlockHeight = -1);

/** Reject codes greater or equal to this can be returned by AcceptToMemPool
 * for transactions, to signal internal conditions. They cannot and should not
 * be sent over the P2P network.
 */
static const unsigned int REJECT_INTERNAL = 0x100;
/** Too high fee. Can not be triggered by P2P transactions */
static const unsigned int REJECT_HIGHFEE = 0x100;
/** Transaction is already known (either in mempool or blockchain) */
static const unsigned int REJECT_ALREADY_KNOWN = 0x101;
/** Transaction conflicts with a transaction already known */
static const unsigned int REJECT_CONFLICT = 0x102;

/** Get block file info entry for one block file */
CBlockFileInfo* GetBlockFileInfo(size_t n);

/** Dump the mempool to disk. */
bool DumpMempool(const CTxMemPool& pool);

/** Load the mempool from disk. */
bool LoadMempool(CTxMemPool& pool);

//! Check whether the block associated with this index entry is pruned or not.
inline bool IsBlockPruned(const CBlockIndex* pblockindex)
{
    return (fHavePruned && !(pblockindex->nStatus & BLOCK_HAVE_DATA) && pblockindex->nTx > 0);
}

#endif // BITCOIN_VALIDATION_H<|MERGE_RESOLUTION|>--- conflicted
+++ resolved
@@ -26,10 +26,6 @@
 #include <txdb.h>
 #include <versionbits.h>
 
-<<<<<<< HEAD
-#include <algorithm>
-=======
->>>>>>> 178a8346
 #include <atomic>
 #include <exception>
 #include <map>
@@ -58,11 +54,8 @@
 struct PrecomputedTransactionData;
 struct LockPoints;
 
-<<<<<<< HEAD
 /** Amount of time to wait before defaulting to hardcoded nodes */
 static const unsigned int DNS_WAIT_TIMEOUT = 5;
-=======
->>>>>>> 178a8346
 /** Default for -minrelaytxfee, minimum relay fee for transactions */
 static const unsigned int DEFAULT_MIN_RELAY_TX_FEE = 1000;
 /** Default for -limitancestorcount, max number of in-mempool ancestors */
@@ -127,20 +120,13 @@
 static const int64_t MAX_FEE_ESTIMATION_TIP_AGE = 3 * 60 * 60;
 
 static const bool DEFAULT_CHECKPOINTS_ENABLED = true;
-<<<<<<< HEAD
 static const bool DEFAULT_TXINDEX = true;
-=======
-static const bool DEFAULT_TXINDEX = false;
->>>>>>> 178a8346
 static const char* const DEFAULT_BLOCKFILTERINDEX = "0";
 static const unsigned int DEFAULT_BANSCORE_THRESHOLD = 100;
 /** Default for -persistmempool */
 static const bool DEFAULT_PERSIST_MEMPOOL = true;
-<<<<<<< HEAD
 /** Default for -mempoolreplacement */
 static const bool DEFAULT_ENABLE_REPLACEMENT = false;
-=======
->>>>>>> 178a8346
 /** Default for using fee filter */
 static const bool DEFAULT_FEEFILTER = true;
 
@@ -166,10 +152,7 @@
 extern CBlockPolicyEstimator feeEstimator;
 extern CTxMemPool mempool;
 typedef std::unordered_map<uint256, CBlockIndex*, BlockHasher> BlockMap;
-<<<<<<< HEAD
 typedef std::unordered_multimap<uint256, CBlockIndex*, BlockHasher> PrevBlockMap;
-=======
->>>>>>> 178a8346
 extern Mutex g_best_block_mutex;
 extern std::condition_variable g_best_block_cv;
 extern uint256 g_best_block;
@@ -184,7 +167,6 @@
 extern CFeeRate minRelayTxFee;
 /** If the tip is older than this (in seconds), the node is considered to be in initial block download. */
 extern int64_t nMaxTipAge;
-<<<<<<< HEAD
 extern bool fEnableReplacement;
 extern bool fLargeWorkForkFound;
 extern bool fLargeWorkInvalidChainFound;
@@ -192,8 +174,6 @@
 extern std::map<uint256, int64_t> mapRejectedBlocks;
 
 extern std::atomic<bool> fDIP0001ActiveAtTip;
-=======
->>>>>>> 178a8346
 
 /** Block hash whose ancestors we will assume to have valid scripts without checking them. */
 extern uint256 hashAssumeValid;
@@ -267,15 +247,12 @@
 
 /** Open a block file (blk?????.dat) */
 FILE* OpenBlockFile(const FlatFilePos &pos, bool fReadOnly = false);
-<<<<<<< HEAD
 
 /** Dash specific */
 bool GetUTXOCoin(const COutPoint& outpoint, Coin& coin);
 int GetUTXOHeight(const COutPoint& outpoint);
 int GetUTXOConfirmations(const COutPoint& outpoint);
 
-=======
->>>>>>> 178a8346
 /** Translation to a filesystem path */
 fs::path GetBlockPosFilename(const FlatFilePos &pos);
 /** Import blocks from an external file */
@@ -486,10 +463,7 @@
 class BlockManager {
 public:
     BlockMap m_block_index GUARDED_BY(cs_main);
-<<<<<<< HEAD
     PrevBlockMap m_prev_block_index GUARDED_BY(cs_main);
-=======
->>>>>>> 178a8346
 
     /** In order to efficiently track invalidity of headers, we keep the set of
       * blocks which we tried to connect and found to be invalid here (ie which
@@ -534,11 +508,8 @@
     /** Clear all data members. */
     void Unload() EXCLUSIVE_LOCKS_REQUIRED(cs_main);
 
-<<<<<<< HEAD
-    CBlockIndex* AddToBlockIndex(const CBlockHeader& block, bool fProofOfStake, enum BlockStatus nStatus = BLOCK_VALID_TREE) EXCLUSIVE_LOCKS_REQUIRED(cs_main);
-=======
-    CBlockIndex* AddToBlockIndex(const CBlockHeader& block) EXCLUSIVE_LOCKS_REQUIRED(cs_main);
->>>>>>> 178a8346
+    CBlockIndex* AddToBlockIndex(const CBlockHeader& block, bool fProofOfStake, enum BlockStatus nStatus = nullptr) EXCLUSIVE_LOCKS_REQUIRED(cs_main);
+    
     /** Create a new block index entry for a given block hash */
     CBlockIndex* InsertBlockIndex(const uint256& hash) EXCLUSIVE_LOCKS_REQUIRED(cs_main);
 
@@ -752,13 +723,10 @@
     // Apply the effects of a block disconnection on the UTXO set.
     bool DisconnectTip(CValidationState& state, const CChainParams& chainparams, DisconnectedBlockTransactions* disconnectpool) EXCLUSIVE_LOCKS_REQUIRED(cs_main, ::mempool.cs);
 
-<<<<<<< HEAD
     /** Reprocess a number of blocks to try and get on the correct chain again **/
     bool DisconnectBlocks(int blocks);
     void ReprocessBlocks(int nBlocks);
 
-=======
->>>>>>> 178a8346
     // Manual block validity manipulation:
     bool PreciousBlock(CValidationState& state, const CChainParams& params, CBlockIndex* pindex) LOCKS_EXCLUDED(cs_main);
     bool InvalidateBlock(CValidationState& state, const CChainParams& chainparams, CBlockIndex* pindex) LOCKS_EXCLUDED(cs_main);
@@ -822,12 +790,9 @@
 /** @returns the global block index map. */
 BlockMap& BlockIndex();
 
-<<<<<<< HEAD
 /** @returns the global previous block index map */
 PrevBlockMap& PrevBlockIndex();
 
-=======
->>>>>>> 178a8346
 // Most often ::ChainstateActive() should be used instead of this, but some code
 // may not be able to assume that this has been initialized yet and so must use it
 // directly, e.g. init.cpp.
