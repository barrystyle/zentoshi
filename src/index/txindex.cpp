// Copyright (c) 2017-2018 The Bitcoin Core developers
// Distributed under the MIT software license, see the accompanying
// file COPYING or http://www.opensource.org/licenses/mit-license.php.

#include <index/txindex.h>
#include <shutdown.h>
#include <ui_interface.h>
#include <util/system.h>
#include <util/translation.h>
#include <validation.h>

#include <boost/thread.hpp>

constexpr char DB_BEST_BLOCK = 'B';
constexpr char DB_TXINDEX = 't';
constexpr char DB_TXINDEX_BLOCK = 'T';

std::unique_ptr<TxIndex> g_txindex;

<<<<<<< HEAD
=======
struct CDiskTxPos : public FlatFilePos
{
    unsigned int nTxOffset; // after header

    ADD_SERIALIZE_METHODS;

    template <typename Stream, typename Operation>
    inline void SerializationOp(Stream& s, Operation ser_action) {
        READWRITEAS(FlatFilePos, *this);
        READWRITE(VARINT(nTxOffset));
    }

    CDiskTxPos(const FlatFilePos &blockIn, unsigned int nTxOffsetIn) : FlatFilePos(blockIn.nFile, blockIn.nPos), nTxOffset(nTxOffsetIn) {
    }

    CDiskTxPos() {
        SetNull();
    }

    void SetNull() {
        FlatFilePos::SetNull();
        nTxOffset = 0;
    }
};

>>>>>>> 178a8346
/**
 * Access to the txindex database (indexes/txindex/)
 *
 * The database stores a block locator of the chain the database is synced to
 * so that the TxIndex can efficiently determine the point it last stopped at.
 * A locator is used instead of a simple hash of the chain tip because blocks
 * and block index entries may not be flushed to disk until after this database
 * is updated.
 */
class TxIndex::DB : public BaseIndex::DB
{
public:
    explicit DB(size_t n_cache_size, bool f_memory = false, bool f_wipe = false);

    /// Read the disk location of the transaction data with the given hash. Returns false if the
    /// transaction hash is not indexed.
    bool ReadTxPos(const uint256& txid, CDiskTxPos& pos) const;

    /// Write a batch of transaction positions to the DB.
    bool WriteTxs(const std::vector<std::pair<uint256, CDiskTxPos>>& v_pos);

    /// Migrate txindex data from the block tree DB, where it may be for older nodes that have not
    /// been upgraded yet to the new database.
    bool MigrateData(CBlockTreeDB& block_tree_db, const CBlockLocator& best_locator);
};

TxIndex::DB::DB(size_t n_cache_size, bool f_memory, bool f_wipe) :
    BaseIndex::DB(GetDataDir() / "indexes" / "txindex", n_cache_size, f_memory, f_wipe)
{}

bool TxIndex::DB::ReadTxPos(const uint256 &txid, CDiskTxPos& pos) const
{
    return Read(std::make_pair(DB_TXINDEX, txid), pos);
}

bool TxIndex::DB::WriteTxs(const std::vector<std::pair<uint256, CDiskTxPos>>& v_pos)
{
    CDBBatch batch(*this);
    for (const auto& tuple : v_pos) {
        batch.Write(std::make_pair(DB_TXINDEX, tuple.first), tuple.second);
    }
    return WriteBatch(batch);
}

/*
 * Safely persist a transfer of data from the old txindex database to the new one, and compact the
 * range of keys updated. This is used internally by MigrateData.
 */
static void WriteTxIndexMigrationBatches(CDBWrapper& newdb, CDBWrapper& olddb,
                                         CDBBatch& batch_newdb, CDBBatch& batch_olddb,
                                         const std::pair<unsigned char, uint256>& begin_key,
                                         const std::pair<unsigned char, uint256>& end_key)
{
    // Sync new DB changes to disk before deleting from old DB.
    newdb.WriteBatch(batch_newdb, /*fSync=*/ true);
    olddb.WriteBatch(batch_olddb);
    olddb.CompactRange(begin_key, end_key);

    batch_newdb.Clear();
    batch_olddb.Clear();
}

bool TxIndex::DB::MigrateData(CBlockTreeDB& block_tree_db, const CBlockLocator& best_locator)
{
    // The prior implementation of txindex was always in sync with block index
    // and presence was indicated with a boolean DB flag. If the flag is set,
    // this means the txindex from a previous version is valid and in sync with
    // the chain tip. The first step of the migration is to unset the flag and
    // write the chain hash to a separate key, DB_TXINDEX_BLOCK. After that, the
    // index entries are copied over in batches to the new database. Finally,
    // DB_TXINDEX_BLOCK is erased from the old database and the block hash is
    // written to the new database.
    //
    // Unsetting the boolean flag ensures that if the node is downgraded to a
    // previous version, it will not see a corrupted, partially migrated index
    // -- it will see that the txindex is disabled. When the node is upgraded
    // again, the migration will pick up where it left off and sync to the block
    // with hash DB_TXINDEX_BLOCK.
    bool f_legacy_flag = false;
    block_tree_db.ReadFlag("txindex", f_legacy_flag);
    if (f_legacy_flag) {
        if (!block_tree_db.Write(DB_TXINDEX_BLOCK, best_locator)) {
            return error("%s: cannot write block indicator", __func__);
        }
        if (!block_tree_db.WriteFlag("txindex", false)) {
            return error("%s: cannot write block index db flag", __func__);
        }
    }

    CBlockLocator locator;
    if (!block_tree_db.Read(DB_TXINDEX_BLOCK, locator)) {
        return true;
    }

    int64_t count = 0;
    LogPrintf("Upgrading txindex database... [0%%]\n");
    uiInterface.ShowProgress(_("Upgrading txindex database").translated, 0, true);
    int report_done = 0;
    const size_t batch_size = 1 << 24; // 16 MiB

    CDBBatch batch_newdb(*this);
    CDBBatch batch_olddb(block_tree_db);

    std::pair<unsigned char, uint256> key;
    std::pair<unsigned char, uint256> begin_key{DB_TXINDEX, uint256()};
    std::pair<unsigned char, uint256> prev_key = begin_key;

    bool interrupted = false;
    std::unique_ptr<CDBIterator> cursor(block_tree_db.NewIterator());
    for (cursor->Seek(begin_key); cursor->Valid(); cursor->Next()) {
        boost::this_thread::interruption_point();
        if (ShutdownRequested()) {
            interrupted = true;
            break;
        }

        if (!cursor->GetKey(key)) {
            return error("%s: cannot get key from valid cursor", __func__);
        }
        if (key.first != DB_TXINDEX) {
            break;
        }

        // Log progress every 10%.
        if (++count % 256 == 0) {
            // Since txids are uniformly random and traversed in increasing order, the high 16 bits
            // of the hash can be used to estimate the current progress.
            const uint256& txid = key.second;
            uint32_t high_nibble =
                (static_cast<uint32_t>(*(txid.begin() + 0)) << 8) +
                (static_cast<uint32_t>(*(txid.begin() + 1)) << 0);
            int percentage_done = (int)(high_nibble * 100.0 / 65536.0 + 0.5);

            uiInterface.ShowProgress(_("Upgrading txindex database").translated, percentage_done, true);
            if (report_done < percentage_done/10) {
                LogPrintf("Upgrading txindex database... [%d%%]\n", percentage_done);
                report_done = percentage_done/10;
            }
        }

        CDiskTxPos value;
        if (!cursor->GetValue(value)) {
            return error("%s: cannot parse txindex record", __func__);
        }
        batch_newdb.Write(key, value);
        batch_olddb.Erase(key);

        if (batch_newdb.SizeEstimate() > batch_size || batch_olddb.SizeEstimate() > batch_size) {
            // NOTE: it's OK to delete the key pointed at by the current DB cursor while iterating
            // because LevelDB iterators are guaranteed to provide a consistent view of the
            // underlying data, like a lightweight snapshot.
            WriteTxIndexMigrationBatches(*this, block_tree_db,
                                         batch_newdb, batch_olddb,
                                         prev_key, key);
            prev_key = key;
        }
    }

    // If these final DB batches complete the migration, write the best block
    // hash marker to the new database and delete from the old one. This signals
    // that the former is fully caught up to that point in the blockchain and
    // that all txindex entries have been removed from the latter.
    if (!interrupted) {
        batch_olddb.Erase(DB_TXINDEX_BLOCK);
        batch_newdb.Write(DB_BEST_BLOCK, locator);
    }

    WriteTxIndexMigrationBatches(*this, block_tree_db,
                                 batch_newdb, batch_olddb,
                                 begin_key, key);

    if (interrupted) {
        LogPrintf("[CANCELLED].\n");
        return false;
    }

    uiInterface.ShowProgress("", 100, false);

    LogPrintf("[DONE].\n");
    return true;
}

TxIndex::TxIndex(size_t n_cache_size, bool f_memory, bool f_wipe)
    : m_db(MakeUnique<TxIndex::DB>(n_cache_size, f_memory, f_wipe))
{}

TxIndex::~TxIndex() {}

bool TxIndex::Init()
{
    LOCK(cs_main);

    // Attempt to migrate txindex from the old database to the new one. Even if
    // chain_tip is null, the node could be reindexing and we still want to
    // delete txindex records in the old database.
    if (!m_db->MigrateData(*pblocktree, ::ChainActive().GetLocator())) {
        return false;
    }

    return BaseIndex::Init();
}

bool TxIndex::WriteBlock(const CBlock& block, const CBlockIndex* pindex)
{
    // Exclude genesis block transaction because outputs are not spendable.
    if (pindex->nHeight == 0) return true;

    CDiskTxPos pos(pindex->GetBlockPos(), GetSizeOfCompactSize(block.vtx.size()));
    std::vector<std::pair<uint256, CDiskTxPos>> vPos;
    vPos.reserve(block.vtx.size());
    for (const auto& tx : block.vtx) {
        vPos.emplace_back(tx->GetHash(), pos);
        pos.nTxOffset += ::GetSerializeSize(*tx, CLIENT_VERSION);
    }
    return m_db->WriteTxs(vPos);
}

BaseIndex::DB& TxIndex::GetDB() const { return *m_db; }

bool TxIndex::FindTx(const uint256& tx_hash, uint256& block_hash, CTransactionRef& tx) const
{
    CDiskTxPos postx;
    if (!m_db->ReadTxPos(tx_hash, postx)) {
        return false;
    }

    CAutoFile file(OpenBlockFile(postx, true), SER_DISK, CLIENT_VERSION);
    if (file.IsNull()) {
        return error("%s: OpenBlockFile failed", __func__);
    }
    CBlockHeader header;
    try {
        file >> header;
        if (fseek(file.Get(), postx.nTxOffset, SEEK_CUR)) {
            return error("%s: fseek(...) failed", __func__);
        }
        file >> tx;
    } catch (const std::exception& e) {
        return error("%s: Deserialize or I/O error - %s", __func__, e.what());
    }
    if (tx->GetHash() != tx_hash) {
        return error("%s: txid mismatch", __func__);
    }
    block_hash = header.GetHash();
    return true;
}<|MERGE_RESOLUTION|>--- conflicted
+++ resolved
@@ -17,8 +17,6 @@
 
 std::unique_ptr<TxIndex> g_txindex;
 
-<<<<<<< HEAD
-=======
 struct CDiskTxPos : public FlatFilePos
 {
     unsigned int nTxOffset; // after header
@@ -44,7 +42,6 @@
     }
 };
 
->>>>>>> 178a8346
 /**
  * Access to the txindex database (indexes/txindex/)
  *
