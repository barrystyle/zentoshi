--- conflicted
+++ resolved
@@ -600,27 +600,20 @@
     // Note that addUnchecked is ONLY called from ATMP outside of tests
     // and any other callers may break wallet's in-mempool tracking (due to
     // lack of CValidationInterface::TransactionAddedToMempool callbacks).
-<<<<<<< HEAD
-    bool addUnchecked(const uint256& hash, const CTxMemPoolEntry &entry, bool validFeeEstimate = true);
-    bool addUnchecked(const uint256& hash, const CTxMemPoolEntry &entry, setEntries &setAncestors, bool validFeeEstimate = true);
-=======
     void addUnchecked(const CTxMemPoolEntry& entry, bool validFeeEstimate = true) EXCLUSIVE_LOCKS_REQUIRED(cs, cs_main);
     void addUnchecked(const CTxMemPoolEntry& entry, setEntries& setAncestors, bool validFeeEstimate = true) EXCLUSIVE_LOCKS_REQUIRED(cs, cs_main);
->>>>>>> 178a8346
 
     void removeRecursive(const CTransaction& tx, MemPoolRemovalReason reason) EXCLUSIVE_LOCKS_REQUIRED(cs);
     void removeForReorg(const CCoinsViewCache* pcoins, unsigned int nMemPoolHeight, int flags) EXCLUSIVE_LOCKS_REQUIRED(cs, cs_main);
     void removeConflicts(const CTransaction& tx) EXCLUSIVE_LOCKS_REQUIRED(cs);
     void removeForBlock(const std::vector<CTransactionRef>& vtx, unsigned int nBlockHeight) EXCLUSIVE_LOCKS_REQUIRED(cs);
-<<<<<<< HEAD
+    
     void removeProTxPubKeyConflicts(const CTransaction &tx, const CKeyID &keyId) EXCLUSIVE_LOCKS_REQUIRED(cs, cs_main);
     void removeProTxPubKeyConflicts(const CTransaction &tx, const CBLSPublicKey &pubKey) EXCLUSIVE_LOCKS_REQUIRED(cs, cs_main);
     void removeProTxCollateralConflicts(const CTransaction &tx, const COutPoint &collateralOutpoint) EXCLUSIVE_LOCKS_REQUIRED(cs, cs_main);
     void removeProTxSpentCollateralConflicts(const CTransaction &tx) EXCLUSIVE_LOCKS_REQUIRED(cs, cs_main);
     void removeProTxKeyChangedConflicts(const CTransaction &tx, const uint256& proTxHash, const uint256& newKeyHash) EXCLUSIVE_LOCKS_REQUIRED(cs, cs_main);
     void removeProTxConflicts(const CTransaction &tx) EXCLUSIVE_LOCKS_REQUIRED(cs, cs_main);
-=======
->>>>>>> 178a8346
 
     void clear();
     void _clear() EXCLUSIVE_LOCKS_REQUIRED(cs); //lock free
