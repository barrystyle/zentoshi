--- conflicted
+++ resolved
@@ -7,13 +7,10 @@
 
 #include <support/allocators/secure.h>
 #include <chainparamsbase.h>
-<<<<<<< HEAD
 #include <ctpl.h>
 #include <random.h>
 #include <serialize.h>
 #include <sync.h>
-=======
->>>>>>> 178a8346
 #include <util/strencodings.h>
 #include <util/translation.h>
 
@@ -1141,11 +1138,7 @@
         fst.fst_flags = F_ALLOCATEALL;
         fcntl(fileno(file), F_PREALLOCATE, &fst);
     }
-<<<<<<< HEAD
-    ftruncate(fileno(file), fst.fst_length);
-=======
     ftruncate(fileno(file), static_cast<off_t>(offset) + length);
->>>>>>> 178a8346
 #else
     #if defined(__linux__)
     // Version using posix_fallocate
@@ -1285,7 +1278,6 @@
 
 void RenameThreadPool(ctpl::thread_pool& tp, const char* baseName)
 {
-<<<<<<< HEAD
     auto cond = std::make_shared<std::condition_variable>();
     auto mutex = std::make_shared<std::mutex>();
     std::atomic<int> doneCnt(0);
@@ -1319,14 +1311,6 @@
             cond->notify_all();
             break;
         }
-=======
-    const auto copyright_devs = strprintf(_(COPYRIGHT_HOLDERS).translated, COPYRIGHT_HOLDERS_SUBSTITUTION);
-    std::string strCopyrightHolders = strPrefix + copyright_devs;
-
-    // Make sure Bitcoin Core copyright is not removed by accident
-    if (copyright_devs.find("Bitcoin Core") == std::string::npos) {
-        strCopyrightHolders += "\n" + strPrefix + "The Bitcoin Core developers";
->>>>>>> 178a8346
     }
 }
 
