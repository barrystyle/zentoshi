--- conflicted
+++ resolved
@@ -552,10 +552,7 @@
 };
 
 enum class PSBTRole {
-<<<<<<< HEAD
-=======
     CREATOR,
->>>>>>> 178a8346
     UPDATER,
     SIGNER,
     FINALIZER,
