// Copyright (c) 2010 Satoshi Nakamoto
// Copyright (c) 2012-2018 The Bitcoin Core developers
// Distributed under the MIT software license, see the accompanying
// file COPYING or http://www.opensource.org/licenses/mit-license.php.

#ifndef BITCOIN_UI_INTERFACE_H
#define BITCOIN_UI_INTERFACE_H

#include <functional>
#include <memory>
#include <stdint.h>
#include <string>

class CBlockIndex;
class CDeterministicMNList;
class uint256;

namespace boost {
namespace signals2 {
class connection;
}
} // namespace boost

namespace interfaces {
class Wallet;
} // namespace interfaces

/** General change type (added, updated, removed). */
enum ChangeType
{
    CT_NEW,
    CT_UPDATED,
    CT_DELETED
};

/** Signals for UI communication. */
class CClientUIInterface
{
public:
    /** Flags for CClientUIInterface::ThreadSafeMessageBox */
    enum MessageBoxFlags
    {
        ICON_INFORMATION    = 0,
        ICON_WARNING        = (1U << 0),
        ICON_ERROR          = (1U << 1),
        /**
         * Mask of all available icons in CClientUIInterface::MessageBoxFlags
         * This needs to be updated, when icons are changed there!
         */
        ICON_MASK = (ICON_INFORMATION | ICON_WARNING | ICON_ERROR),

        /** These values are taken from qmessagebox.h "enum StandardButton" to be directly usable */
        BTN_OK      = 0x00000400U, // QMessageBox::Ok
        BTN_YES     = 0x00004000U, // QMessageBox::Yes
        BTN_NO      = 0x00010000U, // QMessageBox::No
        BTN_ABORT   = 0x00040000U, // QMessageBox::Abort
        BTN_RETRY   = 0x00080000U, // QMessageBox::Retry
        BTN_IGNORE  = 0x00100000U, // QMessageBox::Ignore
        BTN_CLOSE   = 0x00200000U, // QMessageBox::Close
        BTN_CANCEL  = 0x00400000U, // QMessageBox::Cancel
        BTN_DISCARD = 0x00800000U, // QMessageBox::Discard
        BTN_HELP    = 0x01000000U, // QMessageBox::Help
        BTN_APPLY   = 0x02000000U, // QMessageBox::Apply
        BTN_RESET   = 0x04000000U, // QMessageBox::Reset
        /**
         * Mask of all available buttons in CClientUIInterface::MessageBoxFlags
         * This needs to be updated, when buttons are changed there!
         */
        BTN_MASK = (BTN_OK | BTN_YES | BTN_NO | BTN_ABORT | BTN_RETRY | BTN_IGNORE |
                    BTN_CLOSE | BTN_CANCEL | BTN_DISCARD | BTN_HELP | BTN_APPLY | BTN_RESET),

        /** Force blocking, modal message box dialog (not just OS notification) */
        MODAL               = 0x10000000U,

        /** Do not prepend error/warning prefix */
        MSG_NOPREFIX        = 0x20000000U,

        /** Do not print contents of message to debug log */
        SECURE              = 0x40000000U,

        /** Predefined combinations for certain default usage cases */
        MSG_INFORMATION = ICON_INFORMATION,
        MSG_WARNING = (ICON_WARNING | BTN_OK | MODAL),
        MSG_ERROR = (ICON_ERROR | BTN_OK | MODAL)
    };

#define ADD_SIGNALS_DECL_WRAPPER(signal_name, rtype, ...)                                  \
    rtype signal_name(__VA_ARGS__);                                                        \
    using signal_name##Sig = rtype(__VA_ARGS__);                                           \
    boost::signals2::connection signal_name##_connect(std::function<signal_name##Sig> fn);

    /** Show message box. */
    ADD_SIGNALS_DECL_WRAPPER(ThreadSafeMessageBox, bool, const std::string& message, const std::string& caption, unsigned int style);

    /** If possible, ask the user a question. If not, falls back to ThreadSafeMessageBox(noninteractive_message, caption, style) and returns false. */
    ADD_SIGNALS_DECL_WRAPPER(ThreadSafeQuestion, bool, const std::string& message, const std::string& noninteractive_message, const std::string& caption, unsigned int style);

    /** Progress message during initialization. */
    ADD_SIGNALS_DECL_WRAPPER(InitMessage, void, const std::string& message);

    /** Number of network connections changed. */
    ADD_SIGNALS_DECL_WRAPPER(NotifyNumConnectionsChanged, void, int newNumConnections);

    /** Network activity state changed. */
    ADD_SIGNALS_DECL_WRAPPER(NotifyNetworkActiveChanged, void, bool networkActive);

    /**
     * Status bar alerts changed.
     */
    ADD_SIGNALS_DECL_WRAPPER(NotifyAlertChanged, void, );

<<<<<<< HEAD
    /** A wallet has been loaded. */
    ADD_SIGNALS_DECL_WRAPPER(LoadWallet, void, std::unique_ptr<interfaces::Wallet>& wallet);

=======
>>>>>>> 178a8346
    /**
     * Show progress e.g. for verifychain.
     * resume_possible indicates shutting down now will result in the current progress action resuming upon restart.
     */
    ADD_SIGNALS_DECL_WRAPPER(ShowProgress, void, const std::string& title, int nProgress, bool resume_possible);

    /** New block has been accepted */
    ADD_SIGNALS_DECL_WRAPPER(NotifyBlockTip, void, bool, const CBlockIndex*);

    /** Best header has changed */
    ADD_SIGNALS_DECL_WRAPPER(NotifyHeaderTip, void, bool, const CBlockIndex*);

    /** Masternode list has changed */
    ADD_SIGNALS_DECL_WRAPPER(NotifyMasternodeListChanged, void, const CDeterministicMNList& newList);

    /** Syncing activity has changed */
    ADD_SIGNALS_DECL_WRAPPER(NotifyAdditionalDataSyncProgressChanged, void, double nSyncProgress);

    /** Banlist did change. */
    ADD_SIGNALS_DECL_WRAPPER(BannedListChanged, void, void);
};

/** Show warning message **/
void InitWarning(const std::string& str);

/** Show error message **/
bool InitError(const std::string& str);

extern CClientUIInterface uiInterface;

#endif // BITCOIN_UI_INTERFACE_H<|MERGE_RESOLUTION|>--- conflicted
+++ resolved
@@ -109,12 +109,6 @@
      */
     ADD_SIGNALS_DECL_WRAPPER(NotifyAlertChanged, void, );
 
-<<<<<<< HEAD
-    /** A wallet has been loaded. */
-    ADD_SIGNALS_DECL_WRAPPER(LoadWallet, void, std::unique_ptr<interfaces::Wallet>& wallet);
-
-=======
->>>>>>> 178a8346
     /**
      * Show progress e.g. for verifychain.
      * resume_possible indicates shutting down now will result in the current progress action resuming upon restart.
