// Copyright (c) 2012-2019 The Bitcoin Core developers
// Distributed under the MIT software license, see the accompanying
// file COPYING or http://www.opensource.org/licenses/mit-license.php.

#include <util/memory.h>
#include <util/system.h>
#include <util/time.h>
#include <validation.h>

#include <test/setup_common.h>
#include <checkqueue.h>
#include <boost/test/unit_test.hpp>
#include <boost/thread.hpp>
#include <atomic>
#include <thread>
#include <vector>
#include <mutex>
#include <condition_variable>

#include <unordered_set>
<<<<<<< HEAD
=======
#include <utility>
>>>>>>> 178a8346

// BasicTestingSetup not sufficient because nScriptCheckThreads is not set
// otherwise.
BOOST_FIXTURE_TEST_SUITE(checkqueue_tests, TestingSetup)

static const unsigned int QUEUE_BATCH_SIZE = 128;

struct FakeCheck {
    bool operator()()
    {
        return true;
    }
    void swap(FakeCheck& x){};
};

struct FakeCheckCheckCompletion {
    static std::atomic<size_t> n_calls;
    bool operator()()
    {
        n_calls.fetch_add(1, std::memory_order_relaxed);
        return true;
    }
    void swap(FakeCheckCheckCompletion& x){};
};

struct FailingCheck {
    bool fails;
    FailingCheck(bool _fails) : fails(_fails){};
    FailingCheck() : fails(true){};
    bool operator()()
    {
        return !fails;
    }
    void swap(FailingCheck& x)
    {
        std::swap(fails, x.fails);
    };
};

struct UniqueCheck {
    static std::mutex m;
    static std::unordered_multiset<size_t> results;
    size_t check_id;
    UniqueCheck(size_t check_id_in) : check_id(check_id_in){};
    UniqueCheck() : check_id(0){};
    bool operator()()
    {
        std::lock_guard<std::mutex> l(m);
        results.insert(check_id);
        return true;
    }
    void swap(UniqueCheck& x) { std::swap(x.check_id, check_id); };
};


struct MemoryCheck {
    static std::atomic<size_t> fake_allocated_memory;
    bool b {false};
    bool operator()()
    {
        return true;
    }
    MemoryCheck(){};
    MemoryCheck(const MemoryCheck& x)
    {
        // We have to do this to make sure that destructor calls are paired
        //
        // Really, copy constructor should be deletable, but CCheckQueue breaks
        // if it is deleted because of internal push_back.
        fake_allocated_memory.fetch_add(b, std::memory_order_relaxed);
    };
    MemoryCheck(bool b_) : b(b_)
    {
        fake_allocated_memory.fetch_add(b, std::memory_order_relaxed);
    };
    ~MemoryCheck()
    {
        fake_allocated_memory.fetch_sub(b, std::memory_order_relaxed);
    };
    void swap(MemoryCheck& x) { std::swap(b, x.b); };
};

struct FrozenCleanupCheck {
    static std::atomic<uint64_t> nFrozen;
    static std::condition_variable cv;
    static std::mutex m;
    // Freezing can't be the default initialized behavior given how the queue
    // swaps in default initialized Checks.
    bool should_freeze {false};
    bool operator()()
    {
        return true;
    }
    FrozenCleanupCheck() {}
    ~FrozenCleanupCheck()
    {
        if (should_freeze) {
            std::unique_lock<std::mutex> l(m);
            nFrozen.store(1, std::memory_order_relaxed);
            cv.notify_one();
            cv.wait(l, []{ return nFrozen.load(std::memory_order_relaxed) == 0;});
        }
    }
    void swap(FrozenCleanupCheck& x){std::swap(should_freeze, x.should_freeze);};
};

// Static Allocations
std::mutex FrozenCleanupCheck::m{};
std::atomic<uint64_t> FrozenCleanupCheck::nFrozen{0};
std::condition_variable FrozenCleanupCheck::cv{};
std::mutex UniqueCheck::m;
std::unordered_multiset<size_t> UniqueCheck::results;
std::atomic<size_t> FakeCheckCheckCompletion::n_calls{0};
std::atomic<size_t> MemoryCheck::fake_allocated_memory{0};

// Queue Typedefs
typedef CCheckQueue<FakeCheckCheckCompletion> Correct_Queue;
typedef CCheckQueue<FakeCheck> Standard_Queue;
typedef CCheckQueue<FailingCheck> Failing_Queue;
typedef CCheckQueue<UniqueCheck> Unique_Queue;
typedef CCheckQueue<MemoryCheck> Memory_Queue;
typedef CCheckQueue<FrozenCleanupCheck> FrozenCleanup_Queue;


/** This test case checks that the CCheckQueue works properly
 * with each specified size_t Checks pushed.
 */
static void Correct_Queue_range(std::vector<size_t> range)
{
    auto small_queue = MakeUnique<Correct_Queue>(QUEUE_BATCH_SIZE);
    boost::thread_group tg;
    for (auto x = 0; x < nScriptCheckThreads; ++x) {
       tg.create_thread([&]{small_queue->Thread();});
    }
    // Make vChecks here to save on malloc (this test can be slow...)
    std::vector<FakeCheckCheckCompletion> vChecks;
    for (const size_t i : range) {
        size_t total = i;
        FakeCheckCheckCompletion::n_calls = 0;
        CCheckQueueControl<FakeCheckCheckCompletion> control(small_queue.get());
        while (total) {
            vChecks.resize(std::min(total, (size_t) InsecureRandRange(10)));
            total -= vChecks.size();
            control.Add(vChecks);
        }
        BOOST_REQUIRE(control.Wait());
        if (FakeCheckCheckCompletion::n_calls != i) {
            BOOST_REQUIRE_EQUAL(FakeCheckCheckCompletion::n_calls, i);
        }
    }
    tg.interrupt_all();
    tg.join_all();
}

/** Test that 0 checks is correct
 */
BOOST_AUTO_TEST_CASE(test_CheckQueue_Correct_Zero)
{
    std::vector<size_t> range;
    range.push_back((size_t)0);
    Correct_Queue_range(range);
}
/** Test that 1 check is correct
 */
BOOST_AUTO_TEST_CASE(test_CheckQueue_Correct_One)
{
    std::vector<size_t> range;
    range.push_back((size_t)1);
    Correct_Queue_range(range);
}
/** Test that MAX check is correct
 */
BOOST_AUTO_TEST_CASE(test_CheckQueue_Correct_Max)
{
    std::vector<size_t> range;
    range.push_back(100000);
    Correct_Queue_range(range);
}
/** Test that random numbers of checks are correct
 */
BOOST_AUTO_TEST_CASE(test_CheckQueue_Correct_Random)
{
    std::vector<size_t> range;
    range.reserve(100000/1000);
    for (size_t i = 2; i < 100000; i += std::max((size_t)1, (size_t)InsecureRandRange(std::min((size_t)1000, ((size_t)100000) - i))))
        range.push_back(i);
    Correct_Queue_range(range);
}


/** Test that failing checks are caught */
BOOST_AUTO_TEST_CASE(test_CheckQueue_Catches_Failure)
{
    auto fail_queue = MakeUnique<Failing_Queue>(QUEUE_BATCH_SIZE);

    boost::thread_group tg;
    for (auto x = 0; x < nScriptCheckThreads; ++x) {
       tg.create_thread([&]{fail_queue->Thread();});
    }

    for (size_t i = 0; i < 1001; ++i) {
        CCheckQueueControl<FailingCheck> control(fail_queue.get());
        size_t remaining = i;
        while (remaining) {
            size_t r = InsecureRandRange(10);

            std::vector<FailingCheck> vChecks;
            vChecks.reserve(r);
            for (size_t k = 0; k < r && remaining; k++, remaining--)
                vChecks.emplace_back(remaining == 1);
            control.Add(vChecks);
        }
        bool success = control.Wait();
        if (i > 0) {
            BOOST_REQUIRE(!success);
        } else if (i == 0) {
            BOOST_REQUIRE(success);
        }
    }
    tg.interrupt_all();
    tg.join_all();
}
// Test that a block validation which fails does not interfere with
// future blocks, ie, the bad state is cleared.
BOOST_AUTO_TEST_CASE(test_CheckQueue_Recovers_From_Failure)
{
    auto fail_queue = MakeUnique<Failing_Queue>(QUEUE_BATCH_SIZE);
    boost::thread_group tg;
    for (auto x = 0; x < nScriptCheckThreads; ++x) {
       tg.create_thread([&]{fail_queue->Thread();});
    }

    for (auto times = 0; times < 10; ++times) {
        for (const bool end_fails : {true, false}) {
            CCheckQueueControl<FailingCheck> control(fail_queue.get());
            {
                std::vector<FailingCheck> vChecks;
                vChecks.resize(100, false);
                vChecks[99] = end_fails;
                control.Add(vChecks);
            }
            bool r =control.Wait();
            BOOST_REQUIRE(r != end_fails);
        }
    }
    tg.interrupt_all();
    tg.join_all();
}

// Test that unique checks are actually all called individually, rather than
// just one check being called repeatedly. Test that checks are not called
// more than once as well
BOOST_AUTO_TEST_CASE(test_CheckQueue_UniqueCheck)
{
    auto queue = MakeUnique<Unique_Queue>(QUEUE_BATCH_SIZE);
    boost::thread_group tg;
    for (auto x = 0; x < nScriptCheckThreads; ++x) {
       tg.create_thread([&]{queue->Thread();});

    }

    size_t COUNT = 100000;
    size_t total = COUNT;
    {
        CCheckQueueControl<UniqueCheck> control(queue.get());
        while (total) {
            size_t r = InsecureRandRange(10);
            std::vector<UniqueCheck> vChecks;
            for (size_t k = 0; k < r && total; k++)
                vChecks.emplace_back(--total);
            control.Add(vChecks);
        }
    }
    bool r = true;
    BOOST_REQUIRE_EQUAL(UniqueCheck::results.size(), COUNT);
    for (size_t i = 0; i < COUNT; ++i)
        r = r && UniqueCheck::results.count(i) == 1;
    BOOST_REQUIRE(r);
    tg.interrupt_all();
    tg.join_all();
}


// Test that blocks which might allocate lots of memory free their memory aggressively.
//
// This test attempts to catch a pathological case where by lazily freeing
// checks might mean leaving a check un-swapped out, and decreasing by 1 each
// time could leave the data hanging across a sequence of blocks.
BOOST_AUTO_TEST_CASE(test_CheckQueue_Memory)
{
    auto queue = MakeUnique<Memory_Queue>(QUEUE_BATCH_SIZE);
    boost::thread_group tg;
    for (auto x = 0; x < nScriptCheckThreads; ++x) {
       tg.create_thread([&]{queue->Thread();});
    }
    for (size_t i = 0; i < 1000; ++i) {
        size_t total = i;
        {
            CCheckQueueControl<MemoryCheck> control(queue.get());
            while (total) {
                size_t r = InsecureRandRange(10);
                std::vector<MemoryCheck> vChecks;
                for (size_t k = 0; k < r && total; k++) {
                    total--;
                    // Each iteration leaves data at the front, back, and middle
                    // to catch any sort of deallocation failure
                    vChecks.emplace_back(total == 0 || total == i || total == i/2);
                }
                control.Add(vChecks);
            }
        }
        BOOST_REQUIRE_EQUAL(MemoryCheck::fake_allocated_memory, 0U);
    }
    tg.interrupt_all();
    tg.join_all();
}

// Test that a new verification cannot occur until all checks
// have been destructed
BOOST_AUTO_TEST_CASE(test_CheckQueue_FrozenCleanup)
{
    auto queue = MakeUnique<FrozenCleanup_Queue>(QUEUE_BATCH_SIZE);
    boost::thread_group tg;
    bool fails = false;
    for (auto x = 0; x < nScriptCheckThreads; ++x) {
        tg.create_thread([&]{queue->Thread();});
    }
    std::thread t0([&]() {
        CCheckQueueControl<FrozenCleanupCheck> control(queue.get());
        std::vector<FrozenCleanupCheck> vChecks(1);
        // Freezing can't be the default initialized behavior given how the queue
        // swaps in default initialized Checks (otherwise freezing destructor
        // would get called twice).
        vChecks[0].should_freeze = true;
        control.Add(vChecks);
        bool waitResult = control.Wait(); // Hangs here
        assert(waitResult);
    });
    {
        std::unique_lock<std::mutex> l(FrozenCleanupCheck::m);
        // Wait until the queue has finished all jobs and frozen
        FrozenCleanupCheck::cv.wait(l, [](){return FrozenCleanupCheck::nFrozen == 1;});
    }
    // Try to get control of the queue a bunch of times
    for (auto x = 0; x < 100 && !fails; ++x) {
        fails = queue->ControlMutex.try_lock();
    }
    {
        // Unfreeze (we need lock n case of spurious wakeup)
        std::unique_lock<std::mutex> l(FrozenCleanupCheck::m);
        FrozenCleanupCheck::nFrozen = 0;
    }
    // Awaken frozen destructor
    FrozenCleanupCheck::cv.notify_one();
    // Wait for control to finish
    t0.join();
    tg.interrupt_all();
    tg.join_all();
    BOOST_REQUIRE(!fails);
}


/** Test that CCheckQueueControl is threadsafe */
BOOST_AUTO_TEST_CASE(test_CheckQueueControl_Locks)
{
    auto queue = MakeUnique<Standard_Queue>(QUEUE_BATCH_SIZE);
    {
        boost::thread_group tg;
        std::atomic<int> nThreads {0};
        std::atomic<int> fails {0};
        for (size_t i = 0; i < 3; ++i) {
            tg.create_thread(
                    [&]{
                    CCheckQueueControl<FakeCheck> control(queue.get());
                    // While sleeping, no other thread should execute to this point
                    auto observed = ++nThreads;
                    MilliSleep(10);
                    fails += observed  != nThreads;
                    });
        }
        tg.join_all();
        BOOST_REQUIRE_EQUAL(fails, 0);
    }
    {
        boost::thread_group tg;
        std::mutex m;
        std::condition_variable cv;
        bool has_lock{false};
        bool has_tried{false};
        bool done{false};
        bool done_ack{false};
        {
            std::unique_lock<std::mutex> l(m);
            tg.create_thread([&]{
                    CCheckQueueControl<FakeCheck> control(queue.get());
                    std::unique_lock<std::mutex> ll(m);
                    has_lock = true;
                    cv.notify_one();
                    cv.wait(ll, [&]{return has_tried;});
                    done = true;
                    cv.notify_one();
                    // Wait until the done is acknowledged
                    //
                    cv.wait(ll, [&]{return done_ack;});
                    });
            // Wait for thread to get the lock
            cv.wait(l, [&](){return has_lock;});
            bool fails = false;
            for (auto x = 0; x < 100 && !fails; ++x) {
                fails = queue->ControlMutex.try_lock();
            }
            has_tried = true;
            cv.notify_one();
            cv.wait(l, [&](){return done;});
            // Acknowledge the done
            done_ack = true;
            cv.notify_one();
            BOOST_REQUIRE(!fails);
        }
        tg.join_all();
    }
}
BOOST_AUTO_TEST_SUITE_END()
<|MERGE_RESOLUTION|>--- conflicted
+++ resolved
@@ -18,10 +18,7 @@
 #include <condition_variable>
 
 #include <unordered_set>
-<<<<<<< HEAD
-=======
 #include <utility>
->>>>>>> 178a8346
 
 // BasicTestingSetup not sufficient because nScriptCheckThreads is not set
 // otherwise.
