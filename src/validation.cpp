--- conflicted
+++ resolved
@@ -81,12 +81,9 @@
 #define MICRO 0.000001
 #define MILLI 0.001
 
-<<<<<<< HEAD
 static std::map<uint256, uint256> mapProofOfStake;
 std::map<uint256, int64_t> mapRejectedBlocks GUARDED_BY(cs_main);
 
-=======
->>>>>>> 178a8346
 bool CBlockIndexWorkComparator::operator()(const CBlockIndex *pa, const CBlockIndex *pb) const {
     // First sort by most total work, ...
     if (pa->nChainWork > pb->nChainWork) return false;
@@ -132,11 +129,7 @@
  * chainstate at the same time.
  */
 RecursiveMutex cs_main;
-<<<<<<< HEAD
 std::map<COutPoint, int> mapStakeSpent;
-=======
-
->>>>>>> 178a8346
 CBlockIndex *pindexBestHeader = nullptr;
 Mutex g_best_block_mutex;
 std::condition_variable g_best_block_cv;
@@ -152,14 +145,11 @@
 size_t nCoinCacheUsage = 5000 * 300;
 uint64_t nPruneTarget = 0;
 int64_t nMaxTipAge = DEFAULT_MAX_TIP_AGE;
-<<<<<<< HEAD
 
 PrevBlockMap mapPrevBlockIndex;
 
 std::atomic<bool> fDIP0001ActiveAtTip{false};
 std::atomic<bool> fDIP0003ActiveAtTip{false};
-=======
->>>>>>> 178a8346
 
 uint256 hashAssumeValid;
 arith_uint256 nMinimumChainWork;
@@ -636,7 +626,6 @@
 
     // Coinbase is only valid in a block, not as a loose transaction
     if (tx.IsCoinBase())
-<<<<<<< HEAD
         return state.Invalid(ValidationInvalidReason::CONSENSUS, false, REJECT_INVALID, "coinbase as individual tx");
 
     //Coinstake is also only valid in a block, not as a loose transaction
@@ -648,9 +637,6 @@
     if (!gArgs.GetBoolArg("-prematurewitness", false) && tx.HasWitness() && !witnessEnabled) {
         return state.Invalid(ValidationInvalidReason::TX_NOT_STANDARD, false, REJECT_INVALID, "no-witness-yet");
     }
-=======
-        return state.Invalid(ValidationInvalidReason::CONSENSUS, false, REJECT_INVALID, "coinbase");
->>>>>>> 178a8346
 
     // Rather not work on nonstandard transactions (unless -testnet/-regtest)
     std::string reason;
@@ -673,7 +659,6 @@
     // is it already in the memory pool?
     if (m_pool.exists(hash)) {
         return state.Invalid(ValidationInvalidReason::TX_CONFLICT, false, REJECT_DUPLICATE, "txn-already-in-mempool");
-<<<<<<< HEAD
     }
 
     llmq::CInstantSendLockPtr conflictLock = llmq::quorumInstantSendManager->GetConflictingLock(tx);
@@ -684,8 +669,6 @@
             GetMainSignals().NotifyInstantSendDoubleSpendAttempt(tx, *txConflict);
         }
         return state.Invalid(ValidationInvalidReason::TX_CONFLICT, false, REJECT_DUPLICATE, "txn-already-in-mempool");
-=======
->>>>>>> 178a8346
     }
 
     // Check for conflicts with in-memory transactions
@@ -1006,7 +989,6 @@
                         FormatMoney(::incrementalRelayFee.GetFee(nSize))));
         }
     }
-<<<<<<< HEAD
 
     // Check special TXs after all the other checks. If we'd do this before the other checks, we might end up
     // DoS scoring a node for non-critical errors, e.g. duplicate keys because a TX is received that was already
@@ -1030,17 +1012,6 @@
 
     CValidationState &state = args.m_state;
 
-=======
-    return true;
-}
-
-bool MemPoolAccept::PolicyScriptChecks(ATMPArgs& args, Workspace& ws, PrecomputedTransactionData& txdata)
-{
-    const CTransaction& tx = *ws.m_ptx;
-
-    CValidationState &state = args.m_state;
-
->>>>>>> 178a8346
     constexpr unsigned int scriptVerifyFlags = STANDARD_SCRIPT_VERIFY_FLAGS;
 
     // Check against previous transactions
@@ -1058,7 +1029,6 @@
         }
         assert(IsTransactionReason(state.GetReason()));
         return false; // state filled in by CheckInputs
-<<<<<<< HEAD
     }
 
     return true;
@@ -1139,8 +1109,6 @@
         LimitMempoolSize(m_pool, gArgs.GetArg("-maxmempool", DEFAULT_MAX_MEMPOOL_SIZE) * 1000000, gArgs.GetArg("-mempoolexpiry", DEFAULT_MEMPOOL_EXPIRY) * 60 * 60);
         if (!m_pool.exists(hash))
             return state.Invalid(ValidationInvalidReason::TX_MEMPOOL_POLICY, false, REJECT_INSUFFICIENTFEE, "mempool full");
-=======
->>>>>>> 178a8346
     }
     return true;
 }
@@ -1526,8 +1494,6 @@
     m_coins_views->InitCache();
 }
 
-<<<<<<< HEAD
-=======
 CoinsViews::CoinsViews(
     std::string ldb_name,
     size_t cache_size_bytes,
@@ -1562,7 +1528,6 @@
     m_coins_views->InitCache();
 }
 
->>>>>>> 178a8346
 // Note that though this is marked const, we may end up modifying `m_cached_finished_ibd`, which
 // is a performance-related implementation detail. This function must be marked
 // `const` so that `CValidationInterface` clients (which are given a `const CChainState*`)
@@ -1596,14 +1561,11 @@
 {
     return g_blockman.m_block_index;
 }
-<<<<<<< HEAD
 
 PrevBlockMap& PrevBlockIndex()
 {
     return g_blockman.m_prev_block_index;
 }
-=======
->>>>>>> 178a8346
 
 static void AlertNotify(const std::string& strMessage)
 {
@@ -1791,16 +1753,11 @@
  */
 bool CheckInputs(const CTransaction& tx, CValidationState &state, const CCoinsViewCache &inputs, unsigned int flags, bool cacheSigStore, bool cacheFullScriptStore, PrecomputedTransactionData& txdata, std::vector<CScriptCheck> *pvChecks) EXCLUSIVE_LOCKS_REQUIRED(cs_main)
 {
-<<<<<<< HEAD
     if (tx.IsCoinBase() || tx.IsCoinStake()) return true;
-=======
-    if (tx.IsCoinBase()) return true;
->>>>>>> 178a8346
 
     if (pvChecks) {
         pvChecks->reserve(tx.vin.size());
     }
-<<<<<<< HEAD
 
     {
         // First check if script executions have been cached with the same
@@ -1859,54 +1816,6 @@
                 // depends on the details of how net_processing handles
                 // such errors).
                 return state.Invalid(ValidationInvalidReason::CONSENSUS, false, REJECT_INVALID, strprintf("mandatory-script-verify-flag-failed (%s)", ScriptErrorString(check.GetScriptError())));
-=======
-
-    // First check if script executions have been cached with the same
-    // flags. Note that this assumes that the inputs provided are
-    // correct (ie that the transaction hash which is in tx's prevouts
-    // properly commits to the scriptPubKey in the inputs view of that
-    // transaction).
-    uint256 hashCacheEntry;
-    // We only use the first 19 bytes of nonce to avoid a second SHA
-    // round - giving us 19 + 32 + 4 = 55 bytes (+ 8 + 1 = 64)
-    static_assert(55 - sizeof(flags) - 32 >= 128/8, "Want at least 128 bits of nonce for script execution cache");
-    CSHA256().Write(scriptExecutionCacheNonce.begin(), 55 - sizeof(flags) - 32).Write(tx.GetWitnessHash().begin(), 32).Write((unsigned char*)&flags, sizeof(flags)).Finalize(hashCacheEntry.begin());
-    AssertLockHeld(cs_main); //TODO: Remove this requirement by making CuckooCache not require external locks
-    if (scriptExecutionCache.contains(hashCacheEntry, !cacheFullScriptStore)) {
-        return true;
-    }
-
-    for (unsigned int i = 0; i < tx.vin.size(); i++) {
-        const COutPoint &prevout = tx.vin[i].prevout;
-        const Coin& coin = inputs.AccessCoin(prevout);
-        assert(!coin.IsSpent());
-
-        // We very carefully only pass in things to CScriptCheck which
-        // are clearly committed to by tx' witness hash. This provides
-        // a sanity check that our caching is not introducing consensus
-        // failures through additional data in, eg, the coins being
-        // spent being checked as a part of CScriptCheck.
-
-        // Verify signature
-        CScriptCheck check(coin.out, tx, i, flags, cacheSigStore, &txdata);
-        if (pvChecks) {
-            pvChecks->push_back(CScriptCheck());
-            check.swap(pvChecks->back());
-        } else if (!check()) {
-            if (flags & STANDARD_NOT_MANDATORY_VERIFY_FLAGS) {
-                // Check whether the failure was caused by a
-                // non-mandatory script verification check, such as
-                // non-standard DER encodings or non-null dummy
-                // arguments; if so, ensure we return NOT_STANDARD
-                // instead of CONSENSUS to avoid downstream users
-                // splitting the network between upgraded and
-                // non-upgraded nodes by banning CONSENSUS-failing
-                // data providers.
-                CScriptCheck check2(coin.out, tx, i,
-                        flags & ~STANDARD_NOT_MANDATORY_VERIFY_FLAGS, cacheSigStore, &txdata);
-                if (check2())
-                    return state.Invalid(ValidationInvalidReason::TX_NOT_STANDARD, false, REJECT_NONSTANDARD, strprintf("non-mandatory-script-verify-flag (%s)", ScriptErrorString(check.GetScriptError())));
->>>>>>> 178a8346
             }
             // MANDATORY flag failures correspond to
             // ValidationInvalidReason::CONSENSUS. Because CONSENSUS
@@ -2179,11 +2088,7 @@
 static CCheckQueue<CScriptCheck> scriptcheckqueue(128);
 
 void ThreadScriptCheck(int worker_num) {
-<<<<<<< HEAD
     util::ThreadRename(strprintf("zentoshi-scriptch.%i", worker_num));
-=======
-    util::ThreadRename(strprintf("scriptch.%i", worker_num));
->>>>>>> 178a8346
     scriptcheckqueue.Thread();
 }
 
@@ -2495,11 +2400,7 @@
             for (size_t o = 0; o < tx->vout.size(); o++) {
                 if (view.HaveCoin(COutPoint(tx->GetHash(), o))) {
                     return state.Invalid(ValidationInvalidReason::CONSENSUS, error("ConnectBlock(): tried to overwrite transaction"),
-<<<<<<< HEAD
                                          REJECT_INVALID, "bad-txns-BIP30");
-=======
-                                     REJECT_INVALID, "bad-txns-BIP30");
->>>>>>> 178a8346
                 }
             }
         }
@@ -2536,8 +2437,9 @@
 
         nInputs += tx.vin.size();
 
-        if (tx.IsCoinBase())
+        if (tx.IsCoinBase()) {
             nValueOut += tx.GetValueOut();
+        }
         else
         {
             CAmount txfee = 0;
@@ -2547,25 +2449,17 @@
                     // PREMATURE_SPEND but we can't return that, as it's not
                     // defined for a block, so we reset the reason flag to
                     // CONSENSUS here.
-<<<<<<< HEAD
                     return state.Invalid(ValidationInvalidReason::CONSENSUS, false,
                                          state.GetRejectCode(), state.GetRejectReason(), state.GetDebugMessage());
-=======
-                    state.Invalid(ValidationInvalidReason::CONSENSUS, false,
-                            state.GetRejectCode(), state.GetRejectReason(), state.GetDebugMessage());
->>>>>>> 178a8346
                 }
                 return error("%s: Consensus::CheckTxInputs: %s, %s", __func__, tx.GetHash().ToString(), FormatStateMessage(state));
             }
+
             if (!tx.IsCoinStake())
                 nFees += txfee;
             if (!MoneyRange(nFees)) {
                 return state.Invalid(ValidationInvalidReason::CONSENSUS, error("%s: accumulated fee in the block out of range.", __func__),
-<<<<<<< HEAD
                                      REJECT_INVALID, "bad-txns-accumulated-fee-outofrange");
-=======
-                                 REJECT_INVALID, "bad-txns-accumulated-fee-outofrange");
->>>>>>> 178a8346
             }
 
             // Check that transaction is BIP68 final
@@ -2624,7 +2518,6 @@
 
     }
 
-<<<<<<< HEAD
     int64_t nTime3 = GetTimeMicros(); nTimeConnect += nTime3 - nTime2;
     LogPrint(BCLog::BNCH, "      - Connect %u transactions: %.2fms (%.3fms/tx, %.3fms/txin) [%.2fs]\n", (unsigned)block.vtx.size(), 0.001 * (nTime3 - nTime2), 0.001 * (nTime3 - nTime2) / block.vtx.size(), nInputs <= 1 ? 0 : 0.001 * (nTime3 - nTime2) / (nInputs-1), nTimeConnect * 0.000001);
 
@@ -2665,37 +2558,6 @@
                 return state.Invalid(ValidationInvalidReason::CONSENSUS, error("ConnectBlock(ZENTOSHI): transaction %s conflicts with transaction lock %s", tx->GetHash().ToString(), conflictLock->txid.ToString()),
                                  REJECT_INVALID, "conflict-tx-lock");
             }
-=======
-        // GetTransactionSigOpCost counts 3 types of sigops:
-        // * legacy (always)
-        // * p2sh (when P2SH enabled in flags and excludes coinbase)
-        // * witness (when witness enabled in flags and excludes coinbase)
-        nSigOpsCost += GetTransactionSigOpCost(tx, view, flags);
-        if (nSigOpsCost > MAX_BLOCK_SIGOPS_COST)
-            return state.Invalid(ValidationInvalidReason::CONSENSUS, error("ConnectBlock(): too many sigops"),
-                             REJECT_INVALID, "bad-blk-sigops");
-
-        txdata.emplace_back(tx);
-        if (!tx.IsCoinBase())
-        {
-            std::vector<CScriptCheck> vChecks;
-            bool fCacheResults = fJustCheck; /* Don't cache results if we're actually connecting blocks (still consult the cache, though) */
-            if (fScriptChecks && !CheckInputs(tx, state, view, flags, fCacheResults, fCacheResults, txdata[i], nScriptCheckThreads ? &vChecks : nullptr)) {
-                if (state.GetReason() == ValidationInvalidReason::TX_NOT_STANDARD) {
-                    // CheckInputs may return NOT_STANDARD for extra flags we passed,
-                    // but we can't return that, as it's not defined for a block, so
-                    // we reset the reason flag to CONSENSUS here.
-                    // In the event of a future soft-fork, we may need to
-                    // consider whether rewriting to CONSENSUS or
-                    // RECENT_CONSENSUS_CHANGE would be more appropriate.
-                    state.Invalid(ValidationInvalidReason::CONSENSUS, false,
-                              state.GetRejectCode(), state.GetRejectReason(), state.GetDebugMessage());
-                }
-                return error("ConnectBlock(): CheckInputs on %s failed with %s",
-                    tx.GetHash().ToString(), FormatStateMessage(state));
-            }
-            control.Add(vChecks);
->>>>>>> 178a8346
         }
     } else {
         LogPrintf("ConnectBlock(ZENTOSHI): spork is off, skipping transaction locking checks\n");
@@ -2750,24 +2612,10 @@
         return false;
     }
 
-<<<<<<< HEAD
     int64_t nTime5 = GetTimeMicros(); nTimePayeeAndSpecial += nTime5 - nTime4;
     LogPrint(BCLog::BNCH, "    - Payee and special txes: %.2fms [%.2fs]\n", 0.001 * (nTime5 - nTime4), nTimePayeeAndSpecial * 0.000001);
 
     // END ZENTOSHI
-=======
-    CAmount blockReward = nFees + GetBlockSubsidy(pindex->nHeight, chainparams.GetConsensus());
-    if (block.vtx[0]->GetValueOut() > blockReward)
-        return state.Invalid(ValidationInvalidReason::CONSENSUS,
-                         error("ConnectBlock(): coinbase pays too much (actual=%d vs limit=%d)",
-                               block.vtx[0]->GetValueOut(), blockReward),
-                               REJECT_INVALID, "bad-cb-amount");
-
-    if (!control.Wait())
-        return state.Invalid(ValidationInvalidReason::CONSENSUS, error("%s: CheckQueue failed", __func__), REJECT_INVALID, "block-validation-failed");
-    int64_t nTime4 = GetTimeMicros(); nTimeVerify += nTime4 - nTime2;
-    LogPrint(BCLog::BENCH, "    - Verify %u txins: %.2fms (%.3fms/txin) [%.2fs (%.2fms/blk)]\n", nInputs - 1, MILLI * (nTime4 - nTime2), nInputs <= 1 ? 0 : MILLI * (nTime4 - nTime2) / (nInputs-1), nTimeVerify * MICRO, nTimeVerify * MILLI / nBlocksTotal);
->>>>>>> 178a8346
 
     if (fJustCheck)
         return true;
@@ -2872,10 +2720,7 @@
         }
         int64_t nMempoolSizeMax = gArgs.GetArg("-maxmempool", DEFAULT_MAX_MEMPOOL_SIZE) * 1000000;
         int64_t cacheSize = CoinsTip().DynamicMemoryUsage();
-<<<<<<< HEAD
         cacheSize += evoDb->GetMemoryUsage();
-=======
->>>>>>> 178a8346
         int64_t nTotalSpace = nCoinCacheUsage + std::max<int64_t>(nMempoolSizeMax - nMempoolUsage, 0);
         // The cache is large and we're within 10% and 10 MiB of the limit, but we have time now (not in the middle of a block processing).
         bool fCacheLarge = mode == FlushStateMode::PERIODIC && cacheSize > std::max((9 * nTotalSpace) / 10, nTotalSpace - MAX_BLOCK_COINSDB_USAGE * 1024 * 1024);
@@ -3021,7 +2866,6 @@
                 ++nUpgraded;
             pindex = pindex->pprev;
         }
-<<<<<<< HEAD
         if (nUpgraded > 0) {
             AppendWarning(warningMessages, strprintf(_("%d of last 100 blocks have unexpected version").translated, nUpgraded));
         }
@@ -3031,25 +2875,14 @@
             DoWarning(strWarning);
         }
     }
-    LogPrintf("%s: new best=%s height=%d version=0x%08x proof=%s log2_work=%.8g tx=%lu date='%s' progress=%f cache=%.1fMiB(%utxo) evodb_cache=%.1fMiB\n", __func__,
+    LogPrintf("%s: new best=%s height=%d version=0x%08x proof=%s log2_work=%.8g tx=%lu date='%s' progress=%f cache=%.1fMiB(%utxo) evodb_cache=%.1fMiB %s\n", __func__,
               pindexNew->GetBlockHash().ToString(), pindexNew->nHeight, pindexNew->nVersion, pindexNew->nNonce == 0 ? "PoS" : "PoW",
               log(pindexNew->nChainWork.getdouble())/log(2.0), (unsigned long)pindexNew->nChainTx,
               FormatISO8601DateTime(pindexNew->GetBlockTime()),
               GuessVerificationProgress(chainParams.TxData(), pindexNew),
               ::ChainstateActive().CoinsTip().DynamicMemoryUsage() * (1.0 / (1<<20)),
-              ::ChainstateActive().CoinsTip().GetCacheSize(), evoDb->GetMemoryUsage() * (1.0 / (1<<20)));
-=======
-        if (nUpgraded > 0)
-            AppendWarning(warningMessages, strprintf(_("%d of last 100 blocks have unexpected version").translated, nUpgraded));
-    }
-    LogPrintf("%s: new best=%s height=%d version=0x%08x log2_work=%.8g tx=%lu date='%s' progress=%f cache=%.1fMiB(%utxo)%s\n", __func__,
-      pindexNew->GetBlockHash().ToString(), pindexNew->nHeight, pindexNew->nVersion,
-      log(pindexNew->nChainWork.getdouble())/log(2.0), (unsigned long)pindexNew->nChainTx,
-      FormatISO8601DateTime(pindexNew->GetBlockTime()),
-      GuessVerificationProgress(chainParams.TxData(), pindexNew), ::ChainstateActive().CoinsTip().DynamicMemoryUsage() * (1.0 / (1<<20)), ::ChainstateActive().CoinsTip().GetCacheSize(),
-      !warningMessages.empty() ? strprintf(" warning='%s'", warningMessages) : "");
-
->>>>>>> 178a8346
+              ::ChainstateActive().CoinsTip().GetCacheSize(), evoDb->GetMemoryUsage() * (1.0 / (1<<20)),
+              !warningMessages.empty() ? strprintf(" warning='%s'", warningMessages) : "");
 }
 
 /** Disconnect m_chain's tip.
@@ -3074,10 +2907,7 @@
     // Apply the block atomically to the chain state.
     int64_t nStart = GetTimeMicros();
     {
-<<<<<<< HEAD
         auto dbTx = evoDb->BeginTransaction();
-=======
->>>>>>> 178a8346
         CCoinsViewCache view(&CoinsTip());
         assert(view.GetBestBlock() == pindexDelete->GetBlockHash());
         if (DisconnectBlock(block, pindexDelete, view) != DISCONNECT_OK)
@@ -3211,10 +3041,7 @@
     int64_t nTime3;
     LogPrint(BCLog::BNCH, "  - Load block from disk: %.2fms [%.2fs]\n", (nTime2 - nTime1) * MILLI, nTimeReadFromDisk * MICRO);
     {
-<<<<<<< HEAD
         auto dbTx = evoDb->BeginTransaction();
-=======
->>>>>>> 178a8346
         CCoinsViewCache view(&CoinsTip());
         bool rv = ConnectBlock(blockConnecting, state, pindexNew, view, chainparams);
         GetMainSignals().BlockChecked(blockConnecting, state);
@@ -3808,11 +3635,7 @@
     return ::ChainstateActive().ResetBlockFailureFlags(pindex);
 }
 
-<<<<<<< HEAD
 CBlockIndex* BlockManager::AddToBlockIndex(const CBlockHeader& block, bool fProofOfStake, enum BlockStatus nStatus)
-=======
-CBlockIndex* BlockManager::AddToBlockIndex(const CBlockHeader& block)
->>>>>>> 178a8346
 {
     AssertLockHeld(cs_main);
 
@@ -4000,17 +3823,10 @@
 
 static bool CheckBlockHeader(const CBlockHeader& block, CValidationState& state, const Consensus::Params& consensusParams, bool fCheckPOW = true)
 {
-<<<<<<< HEAD
-    bool isProofOfStake = (block.nNonce == 0);
-    if (!CheckProofOfWork(block.GetPoWHash(), block.nBits, consensusParams) && fCheckPOW && !isProofOfStake) {
+    bool isProofOfWork = block.nNonce > 0;
+    if (!CheckProofOfWork(block.GetPoWHash(), block.nBits, consensusParams) && fCheckPOW && isProofOfWork) {
         return state.Invalid(ValidationInvalidReason::BLOCK_INVALID_HEADER, false, REJECT_INVALID, "high-hash", "proof of work failed");
     }
-=======
-    // Check proof of work matches claimed amount
-    if (fCheckPOW && !CheckProofOfWork(block.GetHash(), block.nBits, consensusParams))
-        return state.Invalid(ValidationInvalidReason::BLOCK_INVALID_HEADER, false, REJECT_INVALID, "high-hash", "proof of work failed");
-
->>>>>>> 178a8346
     return true;
 }
 
@@ -4056,8 +3872,8 @@
     for (unsigned int i = 1; i < block.vtx.size(); i++)
         if (block.vtx[i]->IsCoinBase())
             return state.Invalid(ValidationInvalidReason::CONSENSUS, false, REJECT_INVALID, "bad-cb-multiple", "more than one coinbase");
-<<<<<<< HEAD
-
+
+    // Proof of stake checks
     if (block.IsProofOfStake())
     {
         // vtx[1] must be coinstake, the rest must not be
@@ -4075,8 +3891,6 @@
         if (block.GetBlockTime() > GetAdjustedTime() + MAX_FUTURE_BLOCK_TIME)
             return state.Invalid(ValidationInvalidReason::CONSENSUS, false, REJECT_INVALID, "bad-cb-time", "coinbase timestamp is too early");
     }
-=======
->>>>>>> 178a8346
 
     // Check transactions
     // Must check for duplicate inputs (see CVE-2018-17144)
@@ -4189,11 +4003,6 @@
     assert(pindexPrev != nullptr);
     const int nHeight = pindexPrev->nHeight + 1;
     const Consensus::Params& consensusParams = params.GetConsensus();
-<<<<<<< HEAD
-=======
-    if (block.nBits != GetNextWorkRequired(pindexPrev, &block, consensusParams))
-        return state.Invalid(ValidationInvalidReason::BLOCK_INVALID_HEADER, false, REJECT_INVALID, "bad-diffbits", "incorrect proof of work");
->>>>>>> 178a8346
 
     // Check against checkpoints
     if (fCheckpointsEnabled) {
@@ -4203,7 +4012,6 @@
         CBlockIndex* pcheckpoint = GetLastCheckpoint(params.Checkpoints());
         if (pcheckpoint && nHeight < pcheckpoint->nHeight)
             return state.Invalid(ValidationInvalidReason::BLOCK_CHECKPOINT, error("%s: forked chain older than last checkpoint (height %d)", __func__, nHeight), REJECT_CHECKPOINT, "bad-fork-prior-to-checkpoint");
-<<<<<<< HEAD
     }
 
     // Test PoW block difficulty
@@ -4214,8 +4022,6 @@
     // Limit damage by PoSv3 potential vulnerabilities (barrystyle/giaki3003 2019)
     if ((block.GetBlockTime() > nAdjustedTime + MAX_FUTURE_STAKE_TIME) && block.nNonce == 0) {
         return state.Invalid(ValidationInvalidReason::BLOCK_INVALID_HEADER, false, REJECT_INVALID, "time-too-new", "block's timestamp is too early");
-=======
->>>>>>> 178a8346
     }
 
     // Check timestamp against prev
@@ -4256,7 +4062,6 @@
 {
     const int nHeight = pindexPrev == nullptr ? 0 : pindexPrev->nHeight + 1;
 
-<<<<<<< HEAD
     if (block.GetHash() == Params().GenesisBlock().GetHash())
         return true;
 
@@ -4288,8 +4093,6 @@
                   block.IsProofOfWork() ? block.GetPoWHash().ToString().c_str() : hashProofOfStake.ToString().c_str());
     }
 
-=======
->>>>>>> 178a8346
     // Start enforcing BIP113 (Median Time Past).
     int nLockTimeFlags = 0;
     if (nHeight >= consensusParams.CSVHeight) {
@@ -4315,20 +4118,8 @@
             return false;
     }
 
-<<<<<<< HEAD
     if (nSigOps * WITNESS_SCALE_FACTOR > MAX_BLOCK_SIGOPS_COST)
         return state.Invalid(ValidationInvalidReason::CONSENSUS, false, REJECT_INVALID, "bad-blk-sigops", "out-of-bounds SigOpCount");
-=======
-    // Enforce rule that the coinbase starts with serialized block height
-    if (nHeight >= consensusParams.BIP34Height)
-    {
-        CScript expect = CScript() << nHeight;
-        if (block.vtx[0]->vin[0].scriptSig.size() < expect.size() ||
-            !std::equal(expect.begin(), expect.end(), block.vtx[0]->vin[0].scriptSig.begin())) {
-            return state.Invalid(ValidationInvalidReason::CONSENSUS, false, REJECT_INVALID, "bad-cb-height", "block height mismatch in coinbase");
-        }
-    }
->>>>>>> 178a8346
 
     // Validation for witness commitments.
     // * We compute the witness hash (which is the hash including witnesses) of all the block's transactions, except the
@@ -4606,11 +4397,7 @@
 
     // Header is valid/has work, merkle tree and segwit merkle tree are good...RELAY NOW
     // (but if it does not build on our best tip, let the SendMessages loop relay it)
-<<<<<<< HEAD
-    if (!::ChainstateActive().IsInitialBlockDownload() && m_chain.Tip() == pindex->pprev)
-=======
     if (!IsInitialBlockDownload() && m_chain.Tip() == pindex->pprev)
->>>>>>> 178a8346
         GetMainSignals().NewPoWValidBlock(pindex, pblock);
 
     // Fake stake validation checks
@@ -4726,15 +4513,12 @@
 {
     AssertLockHeld(cs_main);
     assert(pindexPrev && pindexPrev == ::ChainActive().Tip());
-<<<<<<< HEAD
 
     uint256 hash = block.GetHash();
     if (llmq::chainLocksHandler->HasConflictingChainLock(pindexPrev->nHeight + 1, hash)) {
         return state.Invalid(ValidationInvalidReason::CONSENSUS, error("%s: conflicting with chainlock", __func__), REJECT_INVALID, "bad-chainlock");
     }
 
-=======
->>>>>>> 178a8346
     CCoinsViewCache viewNew(&::ChainstateActive().CoinsTip());
     uint256 block_hash(block.GetHash());
     CBlockIndex indexDummy(block);
@@ -5155,10 +4939,7 @@
     // Verify blocks in the best chain
     if (nCheckDepth <= 0 || nCheckDepth > ::ChainActive().Height())
         nCheckDepth = ::ChainActive().Height();
-<<<<<<< HEAD
         
-=======
->>>>>>> 178a8346
     nCheckLevel = std::max(0, std::min(4, nCheckLevel));
     LogPrintf("Verifying last %i blocks at level %i\n", nCheckDepth, nCheckLevel);
     CCoinsViewCache coins(coinsview);
@@ -5554,11 +5335,7 @@
         FlatFilePos blockPos = SaveBlockToDisk(block, 0, chainparams, nullptr);
         if (blockPos.IsNull())
             return error("%s: writing genesis block to disk failed", __func__);
-<<<<<<< HEAD
         CBlockIndex *pindex = m_blockman.AddToBlockIndex(block, false);
-=======
-        CBlockIndex *pindex = m_blockman.AddToBlockIndex(block);
->>>>>>> 178a8346
         ReceivedBlockTransactions(block, pindex, blockPos, chainparams.GetConsensus());
     } catch (const std::runtime_error& e) {
         return error("%s: failed to write genesis block: %s", __func__, e.what());
