--- conflicted
+++ resolved
@@ -7,10 +7,7 @@
 
 #include <stdint.h>
 #include <string>
-<<<<<<< HEAD
-=======
 #include <set>
->>>>>>> 178a8346
 #include <unordered_set>
 #include <vector>
 
@@ -101,11 +98,7 @@
 bool BlockFilterTypeByName(const std::string& name, BlockFilterType& filter_type);
 
 /** Get a list of known filter types. */
-<<<<<<< HEAD
-const std::vector<BlockFilterType>& AllBlockFilterTypes();
-=======
 const std::set<BlockFilterType>& AllBlockFilterTypes();
->>>>>>> 178a8346
 
 /** Get a comma-separated list of known filter type names. */
 const std::string& ListBlockFilterTypes();
