--- conflicted
+++ resolved
@@ -1,10 +1,7 @@
 // Copyright (c) 2009-2010 Satoshi Nakamoto
 // Copyright (c) 2009-2019 The Bitcoin Core developers
-<<<<<<< HEAD
 // Copyright (c) 2014-2019 The Dash Core developers
 // Copyright (c) 2019 Zentoshi LLC
-=======
->>>>>>> 178a8346
 // Distributed under the MIT software license, see the accompanying
 // file COPYING or http://www.opensource.org/licenses/mit-license.php.
 
@@ -16,10 +13,7 @@
 #include <fs.h>
 #include <interfaces/chain.h>
 #include <interfaces/wallet.h>
-<<<<<<< HEAD
 #include <kernel.h>
-=======
->>>>>>> 178a8346
 #include <key.h>
 #include <key_io.h>
 #include <policy/fees.h>
@@ -68,8 +62,6 @@
 static const size_t OUTPUT_GROUP_MAX_ENTRIES = 10;
 
 static CCriticalSection cs_wallets;
-<<<<<<< HEAD
-std::vector<std::shared_ptr<CWallet>> vpwallets GUARDED_BY(cs_wallets);
 
 std::shared_ptr<CWallet> GetMainWallet()
 {
@@ -79,10 +71,9 @@
 
     return nullptr;
 }
-=======
+
 static std::vector<std::shared_ptr<CWallet>> vpwallets GUARDED_BY(cs_wallets);
 static std::list<LoadWalletFn> g_load_wallet_fns GUARDED_BY(cs_wallets);
->>>>>>> 178a8346
 
 bool AddWallet(const std::shared_ptr<CWallet>& wallet)
 {
@@ -580,7 +571,6 @@
 }
 
 bool CWallet::AddWatchOnlyInMem(const CScript &dest)
-<<<<<<< HEAD
 {
     LOCK(cs_KeyStore);
     setWatchOnly.insert(dest);
@@ -594,21 +584,6 @@
 
 bool CWallet::AddWatchOnlyWithDB(WalletBatch &batch, const CScript& dest)
 {
-=======
-{
-    LOCK(cs_KeyStore);
-    setWatchOnly.insert(dest);
-    CPubKey pubKey;
-    if (ExtractPubKey(dest, pubKey)) {
-        mapWatchKeys[pubKey.GetID()] = pubKey;
-        ImplicitlyLearnRelatedKeyScripts(pubKey);
-    }
-    return true;
-}
-
-bool CWallet::AddWatchOnlyWithDB(WalletBatch &batch, const CScript& dest)
-{
->>>>>>> 178a8346
     if (!AddWatchOnlyInMem(dest))
         return false;
     const CKeyMetadata& meta = m_script_metadata[CScriptID(dest)];
@@ -694,11 +669,7 @@
                 return false;
             if (!crypter.Decrypt(pMasterKey.second.vchCryptedKey, _vMasterKey))
                 continue; // try another master key
-<<<<<<< HEAD
             if (Unlock(_vMasterKey, stakingOnly)) {
-=======
-            if (Unlock(_vMasterKey, accept_no_keys)) {
->>>>>>> 178a8346
                 // Now that we've unlocked, upgrade the key metadata
                 UpgradeKeyMetadata();
                 fWalletUnlockStakingOnly = stakingOnly;
@@ -1138,19 +1109,6 @@
     }
 }
 
-<<<<<<< HEAD
-bool CWallet::IsUsedDestination(const CTxDestination& dst) const
-{
-    LOCK(cs_wallet);
-    return ::IsMine(*this, dst) && GetDestData(dst, "used", nullptr);
-}
-
-bool CWallet::IsUsedDestination(const uint256& hash, unsigned int n) const
-{
-    CTxDestination dst;
-    const CWalletTx* srctx = GetWalletTx(hash);
-    return srctx && ExtractDestination(srctx->tx->vout[n].scriptPubKey, dst) && IsUsedDestination(dst);
-=======
 bool CWallet::IsUsedDestination(const uint256& hash, unsigned int n) const
 {
     AssertLockHeld(cs_wallet);
@@ -1176,7 +1134,6 @@
         }
     }
     return false;
->>>>>>> 178a8346
 }
 
 bool CWallet::AddToWallet(const CWalletTx& wtxIn, bool fFlushOnClose)
@@ -2283,7 +2240,6 @@
                 // https://github.com/bitcoin/bitcoin/pull/14711#issuecomment-458342518
                 result.last_failed_block = block_hash;
                 result.status = ScanResult::FAILURE;
-<<<<<<< HEAD
                 break;
             }
             for (size_t posInBlock = 0; posInBlock < block.vtx.size(); ++posInBlock) {
@@ -2308,32 +2264,6 @@
                 // previous block is no longer on the chain due to a reorg
                 break;
             }
-=======
-                break;
-            }
-            for (size_t posInBlock = 0; posInBlock < block.vtx.size(); ++posInBlock) {
-                SyncTransaction(block.vtx[posInBlock], CWalletTx::Status::CONFIRMED, block_hash, posInBlock, fUpdate);
-            }
-            // scan succeeded, record block as most recent successfully scanned
-            result.last_scanned_block = block_hash;
-            result.last_scanned_height = *block_height;
-        } else {
-            // could not scan block, keep scanning but record this block as the most recent failure
-            result.last_failed_block = block_hash;
-            result.status = ScanResult::FAILURE;
-        }
-        if (block_hash == stop_block) {
-            break;
-        }
-        {
-            auto locked_chain = chain().lock();
-            Optional<int> tip_height = locked_chain->getHeight();
-            if (!tip_height || *tip_height <= block_height || !locked_chain->getBlockHeight(block_hash)) {
-                // break successfully when rescan has reached the tip, or
-                // previous block is no longer on the chain due to a reorg
-                break;
-            }
->>>>>>> 178a8346
 
             // increment block and verification progress
             block_hash = locked_chain->getBlockHash(++*block_height);
@@ -2686,7 +2616,6 @@
     nLastResend = GetTime();
 
     int submitted_tx_count = 0;
-<<<<<<< HEAD
 
     { // locked_chain and cs_wallet scope
         auto locked_chain = chain().lock();
@@ -2834,26 +2763,9 @@
             const CWalletTx& wtx = entry.second;
             if (!wtx.IsTrusted(*locked_chain) && wtx.GetDepthInMainChain(*locked_chain) == 0 && wtx.InMempool())
                 nTotal += wtx.GetAvailableCredit(*locked_chain);
-=======
-
-    { // locked_chain and cs_wallet scope
-        auto locked_chain = chain().lock();
-        LOCK(cs_wallet);
-
-        // Relay transactions
-        for (std::pair<const uint256, CWalletTx>& item : mapWallet) {
-            CWalletTx& wtx = item.second;
-            // Attempt to rebroadcast all txes more than 5 minutes older than
-            // the last block. SubmitMemoryPoolAndRelay() will not rebroadcast
-            // any confirmed or conflicting txs.
-            if (wtx.nTimeReceived > m_best_block_time - 5 * 60) continue;
-            std::string unused_err_string;
-            if (wtx.SubmitMemoryPoolAndRelay(unused_err_string, true, *locked_chain)) ++submitted_tx_count;
->>>>>>> 178a8346
         }
     } // locked_chain and cs_wallet
 
-<<<<<<< HEAD
 CAmount CWallet::GetImmatureBalance() const
 {
     CAmount nTotal = 0;
@@ -2864,10 +2776,6 @@
             const CWalletTx& wtx = entry.second;
             nTotal += wtx.GetImmatureCredit(*locked_chain);
         }
-=======
-    if (submitted_tx_count > 0) {
-        WalletLogPrintf("%s: resubmit %u unconfirmed transactions\n", __func__, submitted_tx_count);
->>>>>>> 178a8346
     }
 }
 
@@ -2875,7 +2783,6 @@
 
 void MaybeResendWalletTxs()
 {
-<<<<<<< HEAD
     CAmount nTotal = 0;
     {
         auto locked_chain = chain().lock();
@@ -2885,10 +2792,6 @@
             if (!wtx.IsTrusted(*locked_chain) && wtx.GetDepthInMainChain(*locked_chain) == 0 && wtx.InMempool())
                 nTotal += wtx.GetAvailableCredit(*locked_chain, true, ISMINE_WATCH_ONLY);
         }
-=======
-    for (const std::shared_ptr<CWallet>& pwallet : GetWallets()) {
-        pwallet->ResendWalletTransactions();
->>>>>>> 178a8346
     }
 }
 
@@ -2906,7 +2809,6 @@
     {
         auto locked_chain = chain().lock();
         LOCK(cs_wallet);
-<<<<<<< HEAD
         for (const auto& entry : mapWallet) {
             const CWalletTx& wtx = entry.second;
             nTotal += wtx.GetImmatureWatchOnlyCredit(*locked_chain);
@@ -2938,8 +2840,6 @@
     {
         auto locked_chain = chain().lock();
         LOCK(cs_wallet);
-=======
->>>>>>> 178a8346
         for (const auto& entry : mapWallet)
         {
             const CWalletTx& wtx = entry.second;
@@ -2978,7 +2878,6 @@
     return balance;
 }
 
-<<<<<<< HEAD
 static bool IsCorrectType(CAmount nAmount, AvailableCoinsType nCoinType)
 {
     bool found = false;
@@ -2999,20 +2898,14 @@
 }
 
 void CWallet::AvailableCoins(interfaces::Chain::Lock& locked_chain, std::vector<COutput> &vCoins, bool fOnlySafe, const CCoinControl *coinControl, const CAmount &nMinimumAmount, const CAmount &nMaximumAmount, const CAmount &nMinimumSumAmount, const uint64_t nMaximumCount, const int nMinDepth, const int nMaxDepth, bool fUseInstantSend) const
-=======
-void CWallet::AvailableCoins(interfaces::Chain::Lock& locked_chain, std::vector<COutput>& vCoins, bool fOnlySafe, const CCoinControl* coinControl, const CAmount& nMinimumAmount, const CAmount& nMaximumAmount, const CAmount& nMinimumSumAmount, const uint64_t nMaximumCount) const
->>>>>>> 178a8346
 {
     AssertLockHeld(cs_wallet);
 
     vCoins.clear();
     CAmount nTotal = 0;
-<<<<<<< HEAD
     auto nCoinType = coinControl ? coinControl->nCoinType : ALL_COINS;
     int nInstantSendConfirmationsRequired = Params().GetConsensus().nInstantSendConfirmationsRequired;
 
-=======
->>>>>>> 178a8346
     // Either the WALLET_FLAG_AVOID_REUSE flag is not set (in which case we always allow), or we default to avoiding, and only in the case where
     // a coin control object is provided, and has the avoid address reuse flag set to false, do we allow already used addresses
     bool allow_used_addresses = !IsWalletFlagSet(WALLET_FLAG_AVOID_REUSE) || (coinControl && !coinControl->m_avoid_address_reuse);
@@ -3040,12 +2933,9 @@
         if (nDepth == 0 && !wtx.InMempool())
             continue;
 
-<<<<<<< HEAD
         if (fUseInstantSend && nDepth < nInstantSendConfirmationsRequired)
             continue;
 
-=======
->>>>>>> 178a8346
         bool safeTx = wtx.IsTrusted(locked_chain);
 
         // We should not consider coins from transactions that are replacing
@@ -3088,12 +2978,10 @@
         }
 
         for (unsigned int i = 0; i < wtx.tx->vout.size(); i++) {
-<<<<<<< HEAD
+
             if (!IsCorrectType(wtx.tx->vout[i].nValue, nCoinType))
                 continue;
 
-=======
->>>>>>> 178a8346
             if (wtx.tx->vout[i].nValue < nMinimumAmount || wtx.tx->vout[i].nValue > nMaximumAmount)
                 continue;
 
@@ -3506,7 +3394,6 @@
     if (!CreateTransaction(*locked_chain, vecSend, tx_new, nFeeRet, nChangePosInOut, strFailReason, coinControl, false)) {
         return false;
     }
-<<<<<<< HEAD
 
     if (nChangePosInOut != -1) {
         tx.vout.insert(tx.vout.begin() + nChangePosInOut, tx_new->vout[nChangePosInOut]);
@@ -3706,12 +3593,6 @@
             int nRounds = GetCappedOutpointPrivateSendRounds(txin.prevout);
             if (nRounds > nPrivateSendRoundsMax) continue;
             if (nRounds < nPrivateSendRoundsMin) continue;
-=======
-
-    if (nChangePosInOut != -1) {
-        tx.vout.insert(tx.vout.begin() + nChangePosInOut, tx_new->vout[nChangePosInOut]);
-    }
->>>>>>> 178a8346
 
             nValueRet += out.tx->tx->vout[out.i].nValue;
             vecTxInRet.push_back(txin);
@@ -3827,7 +3708,6 @@
     return m_default_address_type;
 }
 
-<<<<<<< HEAD
 int CWallet::CountInputsWithAmount(CAmount nInputAmount) const
 {
     CAmount nTotal = 0;
@@ -3847,10 +3727,6 @@
 }
 
 bool CWallet::CreateTransaction(interfaces::Chain::Lock& locked_chain, const std::vector<CRecipient>& vecSend, CTransactionRef& tx, CAmount& nFeeRet, int& nChangePosInOut, std::string& strFailReason, const CCoinControl& coin_control, bool sign, AvailableCoinsType nCoinType, bool fUseInstantSend, int nExtraPayloadSize)
-=======
-bool CWallet::CreateTransaction(interfaces::Chain::Lock& locked_chain, const std::vector<CRecipient>& vecSend, CTransactionRef& tx, CAmount& nFeeRet,
-                         int& nChangePosInOut, std::string& strFailReason, const CCoinControl& coin_control, bool sign)
->>>>>>> 178a8346
 {
     if (!llmq::IsInstantSendEnabled()) {
         // The new system does not require special handling for InstantSend as this is all done in CInstantSendManager.
@@ -3862,15 +3738,10 @@
     ReserveDestination reservedest(this);
     int nChangePosRequest = nChangePosInOut;
     unsigned int nSubtractFeeFromAmount = 0;
-<<<<<<< HEAD
-    for (const auto& recipient : vecSend) {
-        if (nValue < 0 || recipient.nAmount < 0) {
-=======
     for (const auto& recipient : vecSend)
     {
         if (nValue < 0 || recipient.nAmount < 0)
         {
->>>>>>> 178a8346
             strFailReason = _("Transaction amounts must not be negative").translated;
             return false;
         }
@@ -4018,7 +3889,6 @@
                         if (bnb_used) {
                             coin_selection_params.use_bnb = false;
                             continue;
-<<<<<<< HEAD
                         } else {
                             if (nCoinType == ONLY_NONDENOMINATED) {
                                 strFailReason = _("Unable to locate enough PrivateSend non-denominated funds for this transaction.").translated;
@@ -4032,13 +3902,6 @@
                                     strFailReason += " " + strprintf(_("InstantSend requires inputs with at least %d confirmations, you might need to wait a few minutes and try again."), nInstantSendConfirmationsRequired).translated;
                                 }
                             }
-                            //
-
-=======
-                        }
-                        else {
-                            strFailReason = _("Insufficient funds").translated;
->>>>>>> 178a8346
                             return false;
                         }
                     }
@@ -4520,7 +4383,6 @@
 
         WalletLogPrintf("CommitTransaction:\n%s", wtxNew.tx->ToString()); /* Continued */
         {
-<<<<<<< HEAD
             // Add tx to wallet, because if it has change it's also ours,
             // otherwise just for transaction history.
             AddToWallet(wtxNew);
@@ -4564,8 +4426,6 @@
         {
             // Take key pair from key pool so it won't be used again
             reservekey.KeepDestination();
-=======
->>>>>>> 178a8346
 
             // Add tx to wallet, because if it has change it's also ours,
             // otherwise just for transaction history.
@@ -4583,22 +4443,12 @@
         // fInMempool flag is cached properly
         CWalletTx& wtx = mapWallet.at(wtxNew.GetHash());
 
-<<<<<<< HEAD
-        if (fBroadcastTransactions) {
-            // Broadcast
-            if (!wtx.AcceptToMemoryPool(*locked_chain, state)) {
-                WalletLogPrintf("CommitTransaction(): Transaction cannot be broadcast immediately, %s\n", FormatStateMessage(state));
-            } else {
-                std::string unused_err_string;
-                wtx.SubmitMemoryPoolAndRelay(unused_err_string, false, *locked_chain);
-=======
         if (fBroadcastTransactions)
         {
             std::string err_string;
             if (!wtx.SubmitMemoryPoolAndRelay(err_string, true, *locked_chain)) {
                 WalletLogPrintf("CommitTransaction(): Transaction cannot be broadcast immediately, %s\n", err_string);
                 // TODO: if we expect the failure to be long term or permanent, instead delete wtx from the wallet and return failure.
->>>>>>> 178a8346
             }
         }
     }
@@ -4731,11 +4581,7 @@
             mapAddressBook[address].purpose = strPurpose;
     }
     NotifyAddressBookChanged(this, address, strName, ::IsMine(*this, address) != ISMINE_NO,
-<<<<<<< HEAD
                              strPurpose, (fUpdated ? CT_UPDATED : CT_NEW));
-=======
-                             strPurpose, (fUpdated ? CT_UPDATED : CT_NEW) );
->>>>>>> 178a8346
     if (!strPurpose.empty() && !batch.WritePurpose(EncodeDestination(address), strPurpose))
         return false;
     return batch.WriteName(EncodeDestination(address), strName);
@@ -5789,11 +5635,7 @@
 
     if (chain.relayMinFee().GetFeePerK() > HIGH_TX_FEE_PER_KB) {
         chain.initWarning(AmountHighWarn("-minrelaytxfee").translated + " " +
-<<<<<<< HEAD
                           _("The wallet will avoid paying less than the minimum relay fee.").translated);
-=======
-                    _("The wallet will avoid paying less than the minimum relay fee.").translated);
->>>>>>> 178a8346
     }
 
     walletInstance->m_confirm_target = gArgs.GetArg("-txconfirmtarget", DEFAULT_TX_CONFIRM_TARGET);
@@ -5889,16 +5731,12 @@
         }
     }
 
-<<<<<<< HEAD
-    chain.loadWallet(interfaces::MakeWallet(walletInstance));
-=======
     {
         LOCK(cs_wallets);
         for (auto& load_wallet : g_load_wallet_fns) {
             load_wallet(interfaces::MakeWallet(walletInstance));
         }
     }
->>>>>>> 178a8346
 
     // Register with the validation interface. It's ok to do this after rescan since we're still holding locked_chain.
     walletInstance->handleNotifications();
@@ -6090,7 +5928,6 @@
 int CWalletTx::GetDepthInMainChain(interfaces::Chain::Lock& locked_chain) const
 {
     if (isUnconfirmed() || isAbandoned()) return 0;
-<<<<<<< HEAD
 
     return locked_chain.getBlockDepth(m_confirm.hashBlock) * (isConflicted() ? -1 : 1);
 }
@@ -6098,10 +5935,6 @@
 bool CWalletTx::IsLockedByInstantSend() const
 {
     return llmq::quorumInstantSendManager->IsLocked(GetHash());
-=======
-
-    return locked_chain.getBlockDepth(m_confirm.hashBlock) * (isConflicted() ? -1 : 1);
->>>>>>> 178a8346
 }
 
 int CWalletTx::GetBlocksToMaturity(interfaces::Chain::Lock& locked_chain) const
@@ -6119,7 +5952,6 @@
     return GetBlocksToMaturity(locked_chain) > 0;
 }
 
-<<<<<<< HEAD
 bool CWalletTx::AcceptToMemoryPool(interfaces::Chain::Lock& locked_chain, CValidationState& state)
 {
     // We must set fInMempool here - while it will be re-set to true by the
@@ -6133,8 +5965,6 @@
     return ret;
 }
 
-=======
->>>>>>> 178a8346
 void CWallet::LearnRelatedScripts(const CPubKey& key, OutputType type)
 {
     if (key.IsCompressed() && (type == OutputType::P2SH_SEGWIT || type == OutputType::BECH32)) {
@@ -6213,7 +6043,6 @@
     return batch.WriteKeyMetadata(mapKeyMetadata[pubkey.GetID()], pubkey, true);
 }
 
-<<<<<<< HEAD
 int CWallet::GetCappedOutpointPrivateSendRounds(const COutPoint& outpoint) const
 {
     LOCK(cs_wallet);
@@ -6221,8 +6050,6 @@
     return realPrivateSendRounds > privateSendClient.nPrivateSendRounds ? privateSendClient.nPrivateSendRounds : realPrivateSendRounds;
 }
 
-=======
->>>>>>> 178a8346
 bool CWallet::SetCrypted()
 {
     LOCK(cs_KeyStore);
@@ -6421,7 +6248,6 @@
     mapCryptedKeys[vchPubKey.GetID()] = make_pair(vchPubKey, vchCryptedSecret);
     ImplicitlyLearnRelatedKeyScripts(vchPubKey);
     return true;
-<<<<<<< HEAD
 }
 
 void CWallet::GetScriptForMining(CScript& script)
@@ -6440,6 +6266,4 @@
         return;
     }
     script = GetScriptForDestination(dest);
-=======
->>>>>>> 178a8346
 }