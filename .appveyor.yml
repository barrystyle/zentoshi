version: '{branch}.{build}'
skip_tags: true
image: Visual Studio 2019
configuration: Release
platform: x64
clone_depth: 5
environment:
  APPVEYOR_SAVE_CACHE_ON_ERROR: true
  CLCACHE_SERVER: 1
<<<<<<< HEAD
  PACKAGES: berkeleydb boost-filesystem boost-signals2 boost-test libevent openssl rapidcheck zeromq double-conversion
  PATH: 'C:\Python37-x64;C:\Python37-x64\Scripts;%PATH%'
  PYTHONUTF8: 1
  QT_DOWNLOAD_URL: 'https://github.com/sipsorcery/qt_win_binary/releases/download/v1.0/Qt5.9.7_ssl_x64_static_vs2017.zip'
  QT_DOWNLOAD_HASH: 'D4D35B8112302B67E5610A03421BB3E43FE13F14D9A5F637C22AE60DCEC0E0F5'
  QT_LOCAL_PATH: 'C:\Qt5.9.7_ssl_x64_static_vs2017'
cache:
- C:\tools\vcpkg\installed
- C:\Users\appveyor\clcache -> .appveyor.yml, build_msvc\**, **\Makefile.am, **\*.vcxproj.in
- C:\Qt5.9.7_ssl_x64_static_vs2017
=======
  PATH: 'C:\Python37-x64;C:\Python37-x64\Scripts;%PATH%'
  PYTHONUTF8: 1
  QT_DOWNLOAD_URL: 'https://github.com/sipsorcery/qt_win_binary/releases/download/v1.6/Qt5.9.8_x64_static_vs2019.zip'
  QT_DOWNLOAD_HASH: '9a8c6eb20967873785057fdcd329a657c7f922b0af08c5fde105cc597dd37e21'
  QT_LOCAL_PATH: 'C:\Qt5.9.8_x64_static_vs2019'
  VCPKG_INSTALL_PATH: 'C:\tools\vcpkg\installed'
cache:
- C:\tools\vcpkg\installed -> build_msvc\vcpkg-packages.txt
- C:\Users\appveyor\clcache -> .appveyor.yml, build_msvc\**, **\Makefile.am, **\*.vcxproj.in
- C:\Qt5.9.8_x64_static_vs2019
>>>>>>> 178a8346
install:
- cmd: pip install --quiet git+https://github.com/frerich/clcache.git@v4.2.0
# Disable zmq test for now since python zmq library on Windows would cause Access violation sometimes.
# - cmd: pip install zmq
<<<<<<< HEAD
- cmd: echo set(VCPKG_BUILD_TYPE release) >> C:\tools\vcpkg\triplets\%PLATFORM%-windows-static.cmake
- cmd: vcpkg remove --outdated --recurse
- cmd: vcpkg install --triplet %PLATFORM%-windows-static %PACKAGES% > NUL
before_build:
- ps:  clcache -M 536870912
=======
# Powershell block below is to install the c++ dependencies via vcpkg. The pseudo code is:
# 1. Check whether the vcpkg install directory exists (note that updating the vcpkg-packages.txt file
#    will cause the appveyor cache rules to invalidate the directory)
# 2. If the directory is missing:
#    a. Update the vcpkg source (including port files) and build the vcpkg binary,
#    b. Install the missing packages.
- ps: |
      $env:PACKAGES = Get-Content -Path build_msvc\vcpkg-packages.txt
      Write-Host "vcpkg list: $env:PACKAGES"
      if(!(Test-Path -Path ($env:VCPKG_INSTALL_PATH))) {
          cd c:\tools\vcpkg
          $env:GIT_REDIRECT_STDERR = '2>&1' # git is writing non-errors to STDERR when doing git pull. Send to STDOUT instead.
          git pull origin master
          .\bootstrap-vcpkg.bat
          Add-Content "C:\tools\vcpkg\triplets\$env:PLATFORM-windows-static.cmake" "set(VCPKG_BUILD_TYPE release)"
          .\vcpkg install --triplet $env:PLATFORM-windows-static $env:PACKAGES.split() > $null
          cd "$env:APPVEYOR_BUILD_FOLDER"
      }
      else {
        Write-Host "required vcpkg packages already installed."
      }
      c:\tools\vcpkg\vcpkg integrate install
before_build:
- ps:  clcache -M 536870912
# Powershell block below is to download and extract the Qt static libraries. The pseudo code is:
# 1. If the Qt destination directory exists assume it is correct and do nothing. To
#    force a fresh install of the packages delete the job's appveyor cache.
# 2. Otherwise:
#    a. Download the zip file with the prebuilt Qt static libraries.
#    b. Check that the downloaded file matches the expected hash.
#    c. Extract the zip file to the specific destination path expected by the msbuild projects.
>>>>>>> 178a8346
- ps: |
      if(!(Test-Path -Path ($env:QT_LOCAL_PATH))) {
        Write-Host "Downloading Qt binaries.";
        Invoke-WebRequest -Uri $env:QT_DOWNLOAD_URL -Out qtdownload.zip;
        Write-Host "Qt binaries successfully downloaded, checking hash against $env:QT_DOWNLOAD_HASH...";
        if((Get-FileHash qtdownload.zip).Hash -eq $env:QT_DOWNLOAD_HASH) {
          Expand-Archive qtdownload.zip -DestinationPath $env:QT_LOCAL_PATH;
          Write-Host "Qt binary download matched the expected hash.";
        }
        else {
          Write-Host "ERROR: Qt binary download did not match the expected hash.";
          Exit-AppveyorBuild;
        }
      }
      else {
         Write-Host "Qt binaries already present.";
      }
- cmd: python build_msvc\msvc-autogen.py
- ps:  Start-Process clcache-server
- ps:  fsutil behavior set disablelastaccess 0 # Enable Access time feature on Windows (for clcache)
build_script:
- cmd: msbuild /p:TrackFileAccess=false /p:CLToolExe=clcache.exe build_msvc\bitcoin.sln /m /v:n /nologo
after_build:
- ps:  fsutil behavior set disablelastaccess 1 # Disable Access time feature on Windows (better performance)
- ps:  clcache -z
#- 7z a bitcoin-%APPVEYOR_BUILD_VERSION%.zip %APPVEYOR_BUILD_FOLDER%\build_msvc\%platform%\%configuration%\*.exe
test_script:
- cmd: src\test_bitcoin.exe -k stdout -e stdout 2> NUL
- cmd: src\bench_bitcoin.exe -evals=1 -scaling=0 > NUL
- ps:  python test\util\bitcoin-util-test.py
- cmd: python test\util\rpcauth-test.py
<<<<<<< HEAD
- cmd: python test\functional\test_runner.py --ci --quiet --combinedlogslen=4000 --failfast
=======
# Fee estimation test failing on appveyor with: WinError 10048] Only one usage of each socket address (protocol/network address/port) is normally permitted.
- cmd: python test\functional\test_runner.py --ci --quiet --combinedlogslen=4000 --failfast --exclude feature_fee_estimation
>>>>>>> 178a8346
artifacts:
#- path: bitcoin-%APPVEYOR_BUILD_VERSION%.zip
deploy: off<|MERGE_RESOLUTION|>--- conflicted
+++ resolved
@@ -7,18 +7,6 @@
 environment:
   APPVEYOR_SAVE_CACHE_ON_ERROR: true
   CLCACHE_SERVER: 1
-<<<<<<< HEAD
-  PACKAGES: berkeleydb boost-filesystem boost-signals2 boost-test libevent openssl rapidcheck zeromq double-conversion
-  PATH: 'C:\Python37-x64;C:\Python37-x64\Scripts;%PATH%'
-  PYTHONUTF8: 1
-  QT_DOWNLOAD_URL: 'https://github.com/sipsorcery/qt_win_binary/releases/download/v1.0/Qt5.9.7_ssl_x64_static_vs2017.zip'
-  QT_DOWNLOAD_HASH: 'D4D35B8112302B67E5610A03421BB3E43FE13F14D9A5F637C22AE60DCEC0E0F5'
-  QT_LOCAL_PATH: 'C:\Qt5.9.7_ssl_x64_static_vs2017'
-cache:
-- C:\tools\vcpkg\installed
-- C:\Users\appveyor\clcache -> .appveyor.yml, build_msvc\**, **\Makefile.am, **\*.vcxproj.in
-- C:\Qt5.9.7_ssl_x64_static_vs2017
-=======
   PATH: 'C:\Python37-x64;C:\Python37-x64\Scripts;%PATH%'
   PYTHONUTF8: 1
   QT_DOWNLOAD_URL: 'https://github.com/sipsorcery/qt_win_binary/releases/download/v1.6/Qt5.9.8_x64_static_vs2019.zip'
@@ -29,18 +17,10 @@
 - C:\tools\vcpkg\installed -> build_msvc\vcpkg-packages.txt
 - C:\Users\appveyor\clcache -> .appveyor.yml, build_msvc\**, **\Makefile.am, **\*.vcxproj.in
 - C:\Qt5.9.8_x64_static_vs2019
->>>>>>> 178a8346
 install:
 - cmd: pip install --quiet git+https://github.com/frerich/clcache.git@v4.2.0
 # Disable zmq test for now since python zmq library on Windows would cause Access violation sometimes.
 # - cmd: pip install zmq
-<<<<<<< HEAD
-- cmd: echo set(VCPKG_BUILD_TYPE release) >> C:\tools\vcpkg\triplets\%PLATFORM%-windows-static.cmake
-- cmd: vcpkg remove --outdated --recurse
-- cmd: vcpkg install --triplet %PLATFORM%-windows-static %PACKAGES% > NUL
-before_build:
-- ps:  clcache -M 536870912
-=======
 # Powershell block below is to install the c++ dependencies via vcpkg. The pseudo code is:
 # 1. Check whether the vcpkg install directory exists (note that updating the vcpkg-packages.txt file
 #    will cause the appveyor cache rules to invalidate the directory)
@@ -72,7 +52,6 @@
 #    a. Download the zip file with the prebuilt Qt static libraries.
 #    b. Check that the downloaded file matches the expected hash.
 #    c. Extract the zip file to the specific destination path expected by the msbuild projects.
->>>>>>> 178a8346
 - ps: |
       if(!(Test-Path -Path ($env:QT_LOCAL_PATH))) {
         Write-Host "Downloading Qt binaries.";
@@ -104,12 +83,8 @@
 - cmd: src\bench_bitcoin.exe -evals=1 -scaling=0 > NUL
 - ps:  python test\util\bitcoin-util-test.py
 - cmd: python test\util\rpcauth-test.py
-<<<<<<< HEAD
-- cmd: python test\functional\test_runner.py --ci --quiet --combinedlogslen=4000 --failfast
-=======
 # Fee estimation test failing on appveyor with: WinError 10048] Only one usage of each socket address (protocol/network address/port) is normally permitted.
 - cmd: python test\functional\test_runner.py --ci --quiet --combinedlogslen=4000 --failfast --exclude feature_fee_estimation
->>>>>>> 178a8346
 artifacts:
 #- path: bitcoin-%APPVEYOR_BUILD_VERSION%.zip
 deploy: off