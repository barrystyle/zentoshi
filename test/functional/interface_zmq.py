#!/usr/bin/env python3
# Copyright (c) 2015-2019 The Bitcoin Core developers
# Distributed under the MIT software license, see the accompanying
# file COPYING or http://www.opensource.org/licenses/mit-license.php.
"""Test the ZMQ notification interface."""
import struct

from test_framework.address import ADDRESS_BCRT1_UNSPENDABLE
from test_framework.test_framework import BitcoinTestFramework
from test_framework.messages import CTransaction, hash256
from test_framework.util import assert_equal, connect_nodes
from io import BytesIO
from time import sleep

def hash256_reversed(byte_str):
    return hash256(byte_str)[::-1]

class ZMQSubscriber:
    def __init__(self, socket, topic):
        self.sequence = 0
        self.socket = socket
        self.topic = topic

        import zmq
        self.socket.setsockopt(zmq.SUBSCRIBE, self.topic)

    def receive(self):
        topic, body, seq = self.socket.recv_multipart()
        # Topic should match the subscriber topic.
        assert_equal(topic, self.topic)
        # Sequence should be incremental.
        assert_equal(struct.unpack('<I', seq)[-1], self.sequence)
        self.sequence += 1
        return body


class ZMQTest (BitcoinTestFramework):
    def set_test_params(self):
        self.num_nodes = 2

    def skip_test_if_missing_module(self):
        self.skip_if_no_py3_zmq()
        self.skip_if_no_bitcoind_zmq()

    def run_test(self):
        import zmq
        self.ctx = zmq.Context()
        try:
            self.test_basic()
            self.test_reorg()
        finally:
            # Destroy the ZMQ context.
            self.log.debug("Destroying ZMQ context")
            self.ctx.destroy(linger=None)

    def test_basic(self):
        # All messages are received in the same socket which means
        # that this test fails if the publishing order changes.
        # Note that the publishing order is not defined in the documentation and
        # is subject to change.
        import zmq
<<<<<<< HEAD
=======

        # Invalid zmq arguments don't take down the node, see #17185.
        self.restart_node(0, ["-zmqpubrawtx=foo", "-zmqpubhashtx=bar"])

>>>>>>> 178a8346
        address = 'tcp://127.0.0.1:28332'
        socket = self.ctx.socket(zmq.SUB)
        socket.set(zmq.RCVTIMEO, 60000)

        # Subscribe to all available topics.
        hashblock = ZMQSubscriber(socket, b"hashblock")
        hashtx = ZMQSubscriber(socket, b"hashtx")
        rawblock = ZMQSubscriber(socket, b"rawblock")
        rawtx = ZMQSubscriber(socket, b"rawtx")

        self.restart_node(0, ["-zmqpub%s=%s" % (sub.topic.decode(), address) for sub in [hashblock, hashtx, rawblock, rawtx]])
        connect_nodes(self.nodes[0], 1)
        socket.connect(address)
        # Relax so that the subscriber is ready before publishing zmq messages
        sleep(0.2)

        num_blocks = 5
        self.log.info("Generate %(n)d blocks (and %(n)d coinbase txes)" % {"n": num_blocks})
        genhashes = self.nodes[0].generatetoaddress(num_blocks, ADDRESS_BCRT1_UNSPENDABLE)

        self.sync_all()

        for x in range(num_blocks):
            # Should receive the coinbase txid.
            txid = hashtx.receive()

            # Should receive the coinbase raw transaction.
            hex = rawtx.receive()
            tx = CTransaction()
            tx.deserialize(BytesIO(hex))
            tx.calc_sha256()
            assert_equal(tx.hash, txid.hex())

            # Should receive the generated block hash.
            hash = hashblock.receive().hex()
            assert_equal(genhashes[x], hash)
            # The block should only have the coinbase txid.
            assert_equal([txid.hex()], self.nodes[1].getblock(hash)["tx"])

            # Should receive the generated raw block.
            block = rawblock.receive()
            assert_equal(genhashes[x], hash256_reversed(block[:80]).hex())

        if self.is_wallet_compiled():
            self.log.info("Wait for tx from second node")
            payment_txid = self.nodes[1].sendtoaddress(self.nodes[0].getnewaddress(), 1.0)
            self.sync_all()

            # Should receive the broadcasted txid.
            txid = hashtx.receive()
            assert_equal(payment_txid, txid.hex())

            # Should receive the broadcasted raw transaction.
            hex = rawtx.receive()
            assert_equal(payment_txid, hash256_reversed(hex).hex())


        self.log.info("Test the getzmqnotifications RPC")
        assert_equal(self.nodes[0].getzmqnotifications(), [
            {"type": "pubhashblock", "address": address, "hwm": 1000},
            {"type": "pubhashtx", "address": address, "hwm": 1000},
            {"type": "pubrawblock", "address": address, "hwm": 1000},
            {"type": "pubrawtx", "address": address, "hwm": 1000},
        ])

        assert_equal(self.nodes[1].getzmqnotifications(), [])

    def test_reorg(self):
        import zmq
        address = 'tcp://127.0.0.1:28333'
        socket = self.ctx.socket(zmq.SUB)
        socket.set(zmq.RCVTIMEO, 60000)
        hashblock = ZMQSubscriber(socket, b'hashblock')

        # Should only notify the tip if a reorg occurs
        self.restart_node(0, ['-zmqpub%s=%s' % (hashblock.topic.decode(), address)])
        socket.connect(address)
        # Relax so that the subscriber is ready before publishing zmq messages
        sleep(0.2)

        # Generate 1 block in nodes[0] and receive all notifications
        self.nodes[0].generatetoaddress(1, ADDRESS_BCRT1_UNSPENDABLE)
        assert_equal(self.nodes[0].getbestblockhash(), hashblock.receive().hex())

        # Generate 2 blocks in nodes[1]
        self.nodes[1].generatetoaddress(2, ADDRESS_BCRT1_UNSPENDABLE)

        # nodes[0] will reorg chain after connecting back nodes[1]
        connect_nodes(self.nodes[0], 1)

        # Should receive nodes[1] tip
        assert_equal(self.nodes[1].getbestblockhash(), hashblock.receive().hex())

if __name__ == '__main__':
    ZMQTest().main()<|MERGE_RESOLUTION|>--- conflicted
+++ resolved
@@ -59,13 +59,10 @@
         # Note that the publishing order is not defined in the documentation and
         # is subject to change.
         import zmq
-<<<<<<< HEAD
-=======
 
         # Invalid zmq arguments don't take down the node, see #17185.
         self.restart_node(0, ["-zmqpubrawtx=foo", "-zmqpubhashtx=bar"])
 
->>>>>>> 178a8346
         address = 'tcp://127.0.0.1:28332'
         socket = self.ctx.socket(zmq.SUB)
         socket.set(zmq.RCVTIMEO, 60000)
